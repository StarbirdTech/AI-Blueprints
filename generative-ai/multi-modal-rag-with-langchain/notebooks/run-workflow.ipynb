--- conflicted
+++ resolved
@@ -1,1651 +1,1516 @@
 {
- "cells": [
-  {
-   "cell_type": "markdown",
-   "id": "bd9ff4be-1fee-47eb-8d09-611c29a7a83f",
-   "metadata": {
-    "jp-MarkdownHeadingCollapsed": true
-   },
-   "source": [
-    "<h1 style=\"text-align: center; font-size: 50px;\">Multimodal RAG Chatbot with Langchain, Torch, Transformers</h1>"
-   ]
+  "cells": [
+    {
+      "cell_type": "markdown",
+      "id": "bd9ff4be-1fee-47eb-8d09-611c29a7a83f",
+      "metadata": {
+        "jp-MarkdownHeadingCollapsed": true
+      },
+      "source": [
+        "<h1 style=\"text-align: center; font-size: 50px;\">Multimodal RAG Chatbot with Langchain, Torch, Transformers</h1>"
+      ]
+    },
+    {
+      "cell_type": "markdown",
+      "id": "cdbb3e26-125f-4151-9ed3-c84a3fd9081d",
+      "metadata": {},
+      "source": [
+        "Retrieval-Augmented Generation (RAG) is an architectural approach that can enhance the effectiveness of large language model (LLM) applications using customized data. In this example, we use LangChain, an orchestrator for language pipelines, to build an assistant capable of loading information from a web page and use it for answering user questions. We'll leverage torch and transformers for multimodal model support in Python. We'll also use the MLFlow platform to evaluate and trace the LLM responses (in `register-workflow.ipynb`)"
+      ]
+    },
+    {
+      "cell_type": "markdown",
+      "id": "c6a55c55-a1dc-4697-b920-2a81f1bb0f74",
+      "metadata": {},
+      "source": [
+        "# Notebook Overview\n",
+        "- Configuring the Environment\n",
+        "- Data Loading & Cleaning\n",
+        "- Setup Embeddings & Vector Store\n",
+        "- Retrieval Function\n",
+        "- Model Setup & Chain Creation"
+      ]
+    },
+    {
+      "cell_type": "markdown",
+      "id": "56f78b36-56e2-4596-8325-c75901f30c76",
+      "metadata": {},
+      "source": [
+        "## Step 0: Configuring the Environment\n",
+        "\n",
+        "In this step, we import all the necessary libraries and internal components required to run the RAG pipeline, including modules for notebook parsing, embedding generation, vector storage, and code generation with LLMs.\n"
+      ]
+    },
+    {
+      "cell_type": "markdown",
+      "id": "7156d10f-d930-4be7-a9e8-15606d466460",
+      "metadata": {},
+      "source": [
+        "By using our Local GenAI workspace image, many of the necessary libraries to work with RAG already come pre-installed - in our case, we just need to extra support for multimodal processes."
+      ]
+    },
+    {
+      "cell_type": "code",
+      "execution_count": 1,
+      "id": "022490c4-8d8a-4c53-92ac-c62ea70a8209",
+      "metadata": {},
+      "outputs": [],
+      "source": [
+        "import time\n",
+        "import os \n",
+        "from pathlib import Path\n",
+        "import sys\n",
+        "import logging\n",
+        "\n",
+        "sys.path.append(os.path.abspath(os.path.join(os.getcwd(), \"..\")))\n",
+        "\n",
+        "# Create logger\n",
+        "logger = logging.getLogger(\"multimodal_rag_logger\")\n",
+        "logger.setLevel(logging.INFO)\n",
+        "\n",
+        "formatter = logging.Formatter(\"%(asctime)s - %(levelname)s - %(message)s\", datefmt=\"%Y-%m-%d %H:%M:%S\") \n",
+        "stream_handler = logging.StreamHandler()\n",
+        "stream_handler.setFormatter(formatter)\n",
+        "logger.addHandler(stream_handler)\n",
+        "logger.propagate = False"
+      ]
+    },
+    {
+      "cell_type": "code",
+      "execution_count": 2,
+      "id": "f912d15a-7aab-4620-8c89-33c8f07104f0",
+      "metadata": {},
+      "outputs": [
+        {
+          "name": "stderr",
+          "output_type": "stream",
+          "text": [
+            "2025-08-02 04:23:58 - INFO - Notebook execution started.\n"
+          ]
+        }
+      ],
+      "source": [
+        "start_time = time.time()  \n",
+        "\n",
+        "logger.info('Notebook execution started.')"
+      ]
+    },
+    {
+      "cell_type": "code",
+      "execution_count": 3,
+      "id": "8e700f51-9011-401c-90d3-a07ea8238955",
+      "metadata": {
+        "scrolled": true
+      },
+      "outputs": [
+        {
+          "name": "stdout",
+          "output_type": "stream",
+          "text": [
+            "\u001b[31mERROR: pip's dependency resolver does not currently take into account all the packages that are installed. This behaviour is the source of the following dependency conflicts.\n",
+            "langchain-aws 0.2.2 requires numpy<2.0.0,>=1.26.0; python_version >= \"3.12\", but you have numpy 2.1.3 which is incompatible.\u001b[0m\u001b[31m\n",
+            "\u001b[0mNote: you may need to restart the kernel to use updated packages.\n"
+          ]
+        }
+      ],
+      "source": [
+        "%pip install -r ../requirements.txt --quiet"
+      ]
+    },
+    {
+      "cell_type": "code",
+      "execution_count": 4,
+      "id": "77853772-0239-40d0-94be-7a62fcb465c6",
+      "metadata": {},
+      "outputs": [
+        {
+          "name": "stderr",
+          "output_type": "stream",
+          "text": [
+            "2025-08-02 04:27:33.027810: I tensorflow/core/util/port.cc:153] oneDNN custom operations are on. You may see slightly different numerical results due to floating-point round-off errors from different computation orders. To turn them off, set the environment variable `TF_ENABLE_ONEDNN_OPTS=0`.\n",
+            "2025-08-02 04:27:33.037554: E external/local_xla/xla/stream_executor/cuda/cuda_fft.cc:467] Unable to register cuFFT factory: Attempting to register factory for plugin cuFFT when one has already been registered\n",
+            "WARNING: All log messages before absl::InitializeLog() is called are written to STDERR\n",
+            "E0000 00:00:1754108853.047694     285 cuda_dnn.cc:8579] Unable to register cuDNN factory: Attempting to register factory for plugin cuDNN when one has already been registered\n",
+            "E0000 00:00:1754108853.051199     285 cuda_blas.cc:1407] Unable to register cuBLAS factory: Attempting to register factory for plugin cuBLAS when one has already been registered\n",
+            "W0000 00:00:1754108853.064782     285 computation_placer.cc:177] computation placer already registered. Please check linkage and avoid linking the same target more than once.\n",
+            "W0000 00:00:1754108853.064798     285 computation_placer.cc:177] computation placer already registered. Please check linkage and avoid linking the same target more than once.\n",
+            "W0000 00:00:1754108853.064800     285 computation_placer.cc:177] computation placer already registered. Please check linkage and avoid linking the same target more than once.\n",
+            "W0000 00:00:1754108853.064801     285 computation_placer.cc:177] computation placer already registered. Please check linkage and avoid linking the same target more than once.\n",
+            "2025-08-02 04:27:33.069091: I tensorflow/core/platform/cpu_feature_guard.cc:210] This TensorFlow binary is optimized to use available CPU instructions in performance-critical operations.\n",
+            "To enable the following instructions: AVX2 AVX_VNNI FMA, in other operations, rebuild TensorFlow with the appropriate compiler flags.\n"
+          ]
+        },
+        {
+          "name": "stdout",
+          "output_type": "stream",
+          "text": [
+            "INFO 08-02 04:27:35 [__init__.py:235] Automatically detected platform cuda.\n"
+          ]
+        }
+      ],
+      "source": [
+        "# === Standard Library Imports ===\n",
+        "import gc\n",
+        "import json\n",
+        "import math\n",
+        "import hashlib\n",
+        "import shutil\n",
+        "import warnings\n",
+        "import numpy as np\n",
+        "from pathlib import Path\n",
+        "from rank_bm25 import BM25Okapi\n",
+        "from statistics import mean\n",
+        "from typing import Any, Dict, List, Optional, TypedDict\n",
+        "from IPython.display import display, Markdown\n",
+        "from collections import defaultdict\n",
+        "\n",
+        "# === Third-Party Library Imports ===\n",
+        "import mlflow\n",
+        "import torch\n",
+        "from langchain_core.embeddings import Embeddings\n",
+        "from langchain.schema.document import Document\n",
+        "from langchain.text_splitter import RecursiveCharacterTextSplitter, MarkdownHeaderTextSplitter\n",
+        "from langchain.vectorstores import Chroma\n",
+        "from langchain_huggingface import HuggingFaceEmbeddings\n",
+        "from PIL import Image as PILImage\n",
+        "from transformers import AutoImageProcessor, AutoTokenizer\n",
+        "from vllm import LLM, SamplingParams\n",
+        "from qwen_vl_utils import process_vision_info\n",
+        "\n",
+        "# === Project-Specific Imports ===\n",
+        "from src.components import SemanticCache, SiglipEmbeddings\n",
+        "from src.wiki_pages_clone import orchestrate_wiki_clone\n",
+        "from src.utils import (\n",
+        "    configure_hf_cache,\n",
+        "    multimodal_rag_asset_status,\n",
+        "    load_config,\n",
+        "    load_secrets,\n",
+        "    load_mm_docs_clean,\n",
+        "    display_images,\n",
+        ")"
+      ]
+    },
+    {
+      "cell_type": "code",
+      "execution_count": 5,
+      "id": "cd3b8d2c-d0e1-4409-86dc-470c8454fff8",
+      "metadata": {},
+      "outputs": [],
+      "source": [
+        "warnings.filterwarnings(\"ignore\")\n",
+        "os.environ[\"TF_ENABLE_ONEDNN_OPTS\"] = \"0\"\n",
+        "os.environ[\"TF_CPP_MIN_LOG_LEVEL\"] = \"2\"\n",
+        "os.environ[\"VLLM_WORKER_MULTIPROC_METHOD\"] = \"spawn\""
+      ]
+    },
+    {
+      "cell_type": "code",
+      "execution_count": 6,
+      "id": "e7384967",
+      "metadata": {},
+      "outputs": [
+        {
+          "name": "stdout",
+          "output_type": "stream",
+          "text": [
+            "Using device: cuda\n"
+          ]
+        }
+      ],
+      "source": [
+        "device = torch.device(\"cuda\" if torch.cuda.is_available() else \"cpu\")\n",
+        "DEVICE = \"cuda\" if torch.cuda.is_available() else \"cpu\"\n",
+        "\n",
+        "print(f\"Using device: {device}\")"
+      ]
+    },
+    {
+      "cell_type": "markdown",
+      "id": "09e80960-54f9-4ec2-b062-6d49526494d1",
+      "metadata": {},
+      "source": [
+        "\n",
+        "### Verify Assets"
+      ]
+    },
+    {
+      "cell_type": "code",
+      "execution_count": 7,
+      "id": "75f2111d-5508-41ba-967c-256b40a9fb67",
+      "metadata": {},
+      "outputs": [
+        {
+          "name": "stderr",
+          "output_type": "stream",
+          "text": [
+            "2025-08-02 04:27:36 - INFO - Local Model is properly configured. \n",
+            "2025-08-02 04:27:36 - INFO - Config is properly configured. \n",
+            "2025-08-02 04:27:36 - INFO - Secrets is properly configured. \n",
+            "2025-08-02 04:27:36 - INFO - wiki_flat_structure.json is properly configured. \n",
+            "2025-08-02 04:27:36 - INFO - CONTEXT is properly configured. \n",
+            "2025-08-02 04:27:36 - INFO - CHROMA is properly configured. \n",
+            "2025-08-02 04:27:36 - INFO - CACHE is properly configured. \n",
+            "2025-08-02 04:27:36 - INFO - MANIFEST is properly configured. \n"
+          ]
+        }
+      ],
+      "source": [
+        "CONFIG_PATH = \"../configs/config.yaml\"\n",
+        "SECRETS_PATH = \"../configs/secrets.yaml\"\n",
+        "\n",
+        "LOCAL_MODEL_PATH: Path = Path(\"/home/jovyan/datafabric/Qwen2.5-VL-7B-Instruct-quantized.w4a16\")\n",
+        "CONTEXT_DIR: Path = Path(\"../data/context\")             \n",
+        "CHROMA_DIR: Path = Path(\"../data/chroma_store\")     \n",
+        "CACHE_DIR: Path = CHROMA_DIR / \"semantic_cache\"\n",
+        "MANIFEST_PATH: Path = CHROMA_DIR / \"manifest.json\"\n",
+        "\n",
+        "IMAGE_DIR = CONTEXT_DIR / \"images\"\n",
+        "WIKI_METADATA_DIR = CONTEXT_DIR / \"wiki_flat_structure.json\"\n",
+        "\n",
+        "DEMO_FOLDER = \"../demo\"\n",
+        "\n",
+        "CHROMA_DIR.mkdir(parents=True, exist_ok=True)\n",
+        "CACHE_DIR.mkdir(parents=True, exist_ok=True)\n",
+        "\n",
+        "multimodal_rag_asset_status(\n",
+        "    local_model_path=LOCAL_MODEL_PATH,\n",
+        "    config_path=CONFIG_PATH,\n",
+        "    secrets_path=SECRETS_PATH,\n",
+        "    wiki_metadata_dir=WIKI_METADATA_DIR,\n",
+        "    context_dir=CONTEXT_DIR,\n",
+        "    chroma_dir=CHROMA_DIR,\n",
+        "    cache_dir=CACHE_DIR,\n",
+        "    manifest_path=MANIFEST_PATH\n",
+        ")"
+      ]
+    },
+    {
+      "cell_type": "markdown",
+      "id": "a7062ee0",
+      "metadata": {},
+      "source": [
+        "### Config Loading\n",
+        "\n",
+        "In this section, we load configuration parameters from the YAML file in the configs folder.\n",
+        "\n",
+        "- **config.yaml**: Contains non-sensitive configuration parameters like model sources and URLs"
+      ]
+    },
+    {
+      "cell_type": "code",
+      "execution_count": 8,
+      "id": "4e0b7464-ad76-47f2-94f0-e70c4d4cc380",
+      "metadata": {},
+      "outputs": [],
+      "source": [
+        "config = load_config(CONFIG_PATH)"
+      ]
+    },
+    {
+      "cell_type": "markdown",
+      "id": "20ca6361-dd3c-4778-9a9d-b11da7b20151",
+      "metadata": {},
+      "source": [
+        "### Config HuggingFace Caches\n",
+        "\n",
+        "In the next cell, we configure HuggingFace cache, so that all the models downloaded from them are persisted locally, even after the workspace is closed. This is a future desired feature for AI Studio and the GenAI addon."
+      ]
+    },
+    {
+      "cell_type": "code",
+      "execution_count": 9,
+      "id": "965e4ea4-084a-4f32-9f51-9ead89dd16fd",
+      "metadata": {},
+      "outputs": [],
+      "source": [
+        "# Configure HuggingFace cache\n",
+        "configure_hf_cache()"
+      ]
+    },
+    {
+      "cell_type": "code",
+      "execution_count": 10,
+      "id": "41d47161-f197-409b-9a43-a3f59f1f695c",
+      "metadata": {},
+      "outputs": [
+        {
+          "data": {
+            "application/vnd.jupyter.widget-view+json": {
+              "model_id": "a970186bf0f54efd80675f65a8a51b26",
+              "version_major": 2,
+              "version_minor": 0
+            },
+            "text/plain": [
+              "modules.json:   0%|          | 0.00/387 [00:00<?, ?B/s]"
+            ]
+          },
+          "metadata": {},
+          "output_type": "display_data"
+        },
+        {
+          "data": {
+            "application/vnd.jupyter.widget-view+json": {
+              "model_id": "a584b38ac35849348cf7c512c91c8247",
+              "version_major": 2,
+              "version_minor": 0
+            },
+            "text/plain": [
+              "README.md: 0.00B [00:00, ?B/s]"
+            ]
+          },
+          "metadata": {},
+          "output_type": "display_data"
+        },
+        {
+          "data": {
+            "application/vnd.jupyter.widget-view+json": {
+              "model_id": "a110d85c43d044199561e51b38b9b961",
+              "version_major": 2,
+              "version_minor": 0
+            },
+            "text/plain": [
+              "sentence_bert_config.json:   0%|          | 0.00/57.0 [00:00<?, ?B/s]"
+            ]
+          },
+          "metadata": {},
+          "output_type": "display_data"
+        },
+        {
+          "data": {
+            "application/vnd.jupyter.widget-view+json": {
+              "model_id": "ac8b8bdbc8ad4c5ca6ef68029cbd794d",
+              "version_major": 2,
+              "version_minor": 0
+            },
+            "text/plain": [
+              "config.json:   0%|          | 0.00/616 [00:00<?, ?B/s]"
+            ]
+          },
+          "metadata": {},
+          "output_type": "display_data"
+        },
+        {
+          "data": {
+            "application/vnd.jupyter.widget-view+json": {
+              "model_id": "26f55ba298864adca9db6cfcbd898bcb",
+              "version_major": 2,
+              "version_minor": 0
+            },
+            "text/plain": [
+              "model.safetensors:   0%|          | 0.00/1.34G [00:00<?, ?B/s]"
+            ]
+          },
+          "metadata": {},
+          "output_type": "display_data"
+        }
+      ],
+      "source": [
+        "%%time\n",
+        "\n",
+        "# Initialize HuggingFace Embeddings\n",
+        "embeddings = HuggingFaceEmbeddings(\n",
+        "    model_name=\"intfloat/e5-large-v2\",\n",
+        "    cache_folder=\"/tmp/hf_cache\"\n",
+        ")"
+      ]
+    },
+    {
+      "cell_type": "markdown",
+      "id": "1d92659e-23ea-4965-bb27-58cd1dd0f3ec",
+      "metadata": {},
+      "source": [
+        "## Step 1: Data Loading & Cleaning\n",
+        "\n",
+        "`wiki_flat_structure.json` is a custom json metadata for ADO Wiki data. It is flatly structured, with keys for filepath, md content, and a list of images. We also have a image folder that contains all the images for every md page. We directly scrape this data from ADO and perform any cleanup if necessary.\n",
+        "\n",
+        "- **secrets.yaml**: For Freemium users, use secrets.yaml to store your sensitive data like API Keys. If you are a Premium user, you can use secrets manager.\n",
+        "- **AIS Secrets Manager**: For Paid users, use the secrets manager in the `Project Setup` tab to configure your API key."
+      ]
+    },
+    {
+      "cell_type": "code",
+      "execution_count": 11,
+      "id": "915bdc8a-0cb9-4b17-8d8f-a56acb7ffcd2",
+      "metadata": {},
+      "outputs": [
+        {
+          "name": "stderr",
+          "output_type": "stream",
+          "text": [
+            "2025-08-01 04:20:03 - INFO - Environment variable not found... Secrets Manager not properly set. Falling to secrets.yaml.\n",
+            "2025-08-01 04:20:03 - INFO - Starting ADO Wiki clone process...\n",
+            "2025-08-01 04:20:03 - INFO - Cloning wiki 'Phoenix-DS-Platform.wiki' to temporary directory: /tmp/tmptckb87n6\n",
+            "2025-08-01 04:20:24 - INFO - Scanning for Markdown files...\n",
+            "2025-08-01 04:20:24 - INFO - → Found 570 Markdown pages.\n",
+            "2025-08-01 04:20:24 - INFO - Copying referenced images to ../data/context/images...\n",
+            "2025-08-01 04:20:31 - INFO - → 753 unique images copied.\n",
+            "2025-08-01 04:20:31 - INFO - Assembling flat JSON structure...\n",
+            "2025-08-01 04:20:31 - INFO - ✅ Wiki data successfully cloned to ../data/context\n",
+            "2025-08-01 04:20:31 - INFO - Cleaned up temporary directory: /tmp/tmptckb87n6\n",
+            "2025-08-01 04:20:31 - INFO - ✅ Wiki data preparation step completed successfully.\n"
+          ]
+        },
+        {
+          "name": "stdout",
+          "output_type": "stream",
+          "text": [
+            "CPU times: user 689 ms, sys: 808 ms, total: 1.5 s\n",
+            "Wall time: 27.9 s\n"
+          ]
+        }
+      ],
+      "source": [
+        "%%time\n",
+        "\n",
+        "ADO_PAT = os.getenv(\"AIS_ADO_TOKEN\")\n",
+        "if not ADO_PAT:\n",
+        "    logger.info(\"Environment variable not found... Secrets Manager not properly set. Falling to secrets.yaml.\")\n",
+        "    try:\n",
+        "        secrets = load_secrets(SECRETS_PATH)\n",
+        "        ADO_PAT = secrets.get('AIS_ADO_TOKEN')\n",
+        "    except NameError:\n",
+        "        logger.error(\"The 'secrets' object is not defined or available.\")\n",
+        "\n",
+        "try:\n",
+        "    orchestrate_wiki_clone(\n",
+        "        pat=ADO_PAT,\n",
+        "        config=config,\n",
+        "        output_dir=CONTEXT_DIR\n",
+        "    )\n",
+        "    logger.info(\"✅ Wiki data preparation step completed successfully.\")\n",
+        "\n",
+        "except Exception as e:\n",
+        "    logger.error(\"Halting notebook execution due to a critical error in the wiki preparation step.\")"
+      ]
+    },
+    {
+      "cell_type": "code",
+      "execution_count": 12,
+      "id": "fb4c1589-285f-4e72-ab8e-5ae9fbd4043d",
+      "metadata": {},
+      "outputs": [
+        {
+          "name": "stderr",
+          "output_type": "stream",
+          "text": [
+            "2025-08-01 04:20:32 - WARNING - ⚠️ 94 broken image refs filtered out\n",
+            "2025-08-01 04:20:32 - INFO - Docs loaded: 570 docs, avg_tokens=3126\n"
+          ]
+        },
+        {
+          "name": "stdout",
+          "output_type": "stream",
+          "text": [
+            "CPU times: user 31.3 ms, sys: 45 ms, total: 76.2 ms\n",
+            "Wall time: 753 ms\n"
+          ]
+        }
+      ],
+      "source": [
+        "%%time\n",
+        "\n",
+        "WIKI_METADATA_DIR   = Path(WIKI_METADATA_DIR)\n",
+        "IMAGE_DIR = Path(IMAGE_DIR)\n",
+        "\n",
+        "mm_raw_docs = load_mm_docs_clean(WIKI_METADATA_DIR, Path(IMAGE_DIR))\n",
+        "\n",
+        "def log_stage(name: str, docs: List[Document]):\n",
+        "    logger.info(f\"{name}: {len(docs)} docs, avg_tokens={sum(len(d.page_content) for d in docs)/len(docs):.0f}\")\n",
+        "log_stage(\"Docs loaded\", mm_raw_docs)"
+      ]
+    },
+    {
+      "cell_type": "markdown",
+      "id": "bc63ed05-192e-4f59-856c-cf9bff160fc8",
+      "metadata": {},
+      "source": [
+        "## Step 2: Creation of Chunks\n",
+        "\n",
+        "Here, we split the loaded documents into chunks, so we have smaller and more specific texts to add to our vector database. \n",
+        "\n",
+        "We chunk based on header style, and then within each header style we futher chunk based on the provided chunk size. Each chunk retains the page name, which preserves the relevance of each chunk. "
+      ]
+    },
+    {
+      "cell_type": "code",
+      "execution_count": 13,
+      "id": "c3dbd381-58b8-4569-aa75-b26d07556b09",
+      "metadata": {},
+      "outputs": [
+        {
+          "name": "stderr",
+          "output_type": "stream",
+          "text": [
+            "2025-08-01 04:20:32 - INFO - Chunking complete: 570 docs → 2646 chunks (avg 720 chars)\n"
+          ]
+        },
+        {
+          "name": "stdout",
+          "output_type": "stream",
+          "text": [
+            "CPU times: user 64.9 ms, sys: 7.4 ms, total: 72.3 ms\n",
+            "Wall time: 68.2 ms\n"
+          ]
+        }
+      ],
+      "source": [
+        "%%time\n",
+        "\n",
+        "def chunk_documents(\n",
+        "    docs,\n",
+        "    chunk_size: int = 1200,\n",
+        "    overlap: int = 200,\n",
+        ") -> list[Document]:\n",
+        "    \"\"\"\n",
+        "    1) Split each wiki page on Markdown headers (#, ## …) to keep logical\n",
+        "       sections together.\n",
+        "    2) Recursively break long sections to <= `chunk_size` chars with `overlap`.\n",
+        "    3) Prefix every chunk with its page-title and store the title in metadata.\n",
+        "    \"\"\"\n",
+        "    header_splitter = MarkdownHeaderTextSplitter(\n",
+        "        headers_to_split_on=[(\"#\", \"title\"), (\"##\", \"section\")]\n",
+        "    )\n",
+        "    recursive_splitter = RecursiveCharacterTextSplitter(\n",
+        "        chunk_size=chunk_size,\n",
+        "        chunk_overlap=overlap,\n",
+        "    )\n",
+        "\n",
+        "    all_chunks: list[Document] = []\n",
+        "    for doc in docs:\n",
+        "        page_title = Path(doc.metadata[\"source\"]).stem.replace(\"-\", \" \")\n",
+        "\n",
+        "        # 1️. section‑level split (returns list[Document])\n",
+        "        section_docs = header_splitter.split_text(doc.page_content)\n",
+        "\n",
+        "        for section in section_docs:\n",
+        "            # 2. size‑based split inside each section\n",
+        "            tiny_texts = recursive_splitter.split_text(section.page_content)\n",
+        "\n",
+        "            for idx, tiny in enumerate(tiny_texts):\n",
+        "                all_chunks.append(\n",
+        "                    Document(\n",
+        "                        page_content=f\"{page_title}\\n\\n{tiny.strip()}\",\n",
+        "                        metadata={\n",
+        "                            \"title\": page_title,\n",
+        "                            \"source\": doc.metadata[\"source\"],\n",
+        "                            \"section_header\": section.metadata.get(\"header\", \"\"),\n",
+        "                            \"chunk_id\": idx,\n",
+        "                        },\n",
+        "                    )\n",
+        "                )\n",
+        "    if all_chunks:\n",
+        "        avg_len = int(mean(len(c.page_content) for c in all_chunks))\n",
+        "        logger.info(\n",
+        "            \"Chunking complete: %d docs → %d chunks (avg %d chars)\",\n",
+        "            len(docs),\n",
+        "            len(all_chunks),\n",
+        "            avg_len,\n",
+        "        )\n",
+        "    else:\n",
+        "        logger.warning(\"Chunking produced zero chunks for %d docs\", len(docs))\n",
+        "\n",
+        "    return all_chunks\n",
+        "\n",
+        "splits = chunk_documents(mm_raw_docs)"
+      ]
+    },
+    {
+      "cell_type": "markdown",
+      "id": "c33fda9b-e514-4ecd-b480-f07955e08233",
+      "metadata": {},
+      "source": [
+        "## Step 3: Setup Embeddings & Vector Store\n",
+        "Here we setup Siglip for Image embeddings, and also transform our cleaned text chunks into embeddings to be stored in Chroma. We store the chroma data locally on the disk to reduce memory usage. "
+      ]
+    },
+    {
+      "cell_type": "markdown",
+      "id": "21cd5fbc",
+      "metadata": {},
+      "source": [
+        "### Setup Text ChromaDB"
+      ]
+    },
+    {
+      "cell_type": "code",
+      "execution_count": 14,
+      "id": "e83d3d3f-87a8-4209-a805-59983479d629",
+      "metadata": {},
+      "outputs": [
+        {
+          "name": "stderr",
+          "output_type": "stream",
+          "text": [
+            "2025-08-01 04:20:32 - INFO - Loading existing Chroma index from ../data/chroma_store\n"
+          ]
+        },
+        {
+          "name": "stdout",
+          "output_type": "stream",
+          "text": [
+            "CPU times: user 163 ms, sys: 41.3 ms, total: 205 ms\n",
+            "Wall time: 278 ms\n"
+          ]
+        }
+      ],
+      "source": [
+        "%%time\n",
+        "\n",
+        "# 1) TEXT store\n",
+        "def _current_manifest() -> Dict[str, str]:\n",
+        "    \"\"\"\n",
+        "    Returns a dictionary mapping every context JSON file to its SHA256 content hash.\n",
+        "    This allows detecting changes in file content, not just filenames.\n",
+        "    \"\"\"\n",
+        "    manifest = {}\n",
+        "    json_files = sorted(CONTEXT_DIR.rglob(\"*.json\"))\n",
+        "\n",
+        "    for file_path in json_files:\n",
+        "        try:\n",
+        "            with open(file_path, \"rb\") as f:\n",
+        "                file_bytes = f.read()\n",
+        "                file_hash = hashlib.sha256(file_bytes).hexdigest()\n",
+        "                manifest[str(file_path.resolve())] = file_hash\n",
+        "        except IOError as e:\n",
+        "            logger.error(f\"Could not read file {file_path} for hashing: {e}\")\n",
+        "    return manifest\n",
+        "\n",
+        "def _needs_rebuild() -> bool:\n",
+        "    \"\"\"\n",
+        "    Determines if the ChromaDB needs to be rebuilt.\n",
+        "    A rebuild is needed if:\n",
+        "    1. The Chroma directory or manifest file doesn't exist.\n",
+        "    2. The manifest is unreadable.\n",
+        "    3. The stored file hashes in the manifest do not match the current file hashes.\n",
+        "    \"\"\"\n",
+        "    if not CHROMA_DIR.exists() or not MANIFEST_PATH.exists():\n",
+        "        logger.info(\"Chroma directory or manifest not found. A rebuild is required.\")\n",
+        "        return True\n",
+        "    try:\n",
+        "        old_manifest = json.loads(MANIFEST_PATH.read_text())\n",
+        "    except Exception as e:\n",
+        "        logger.warning(f\"Could not read manifest file. A rebuild is required. Error: {e}\")\n",
+        "        return True\n",
+        "\n",
+        "    current_manifest = _current_manifest()\n",
+        "    if old_manifest != current_manifest:\n",
+        "        logger.info(\"Data content has changed. A rebuild is required.\")\n",
+        "        return True\n",
+        "\n",
+        "    return False\n",
+        "\n",
+        "def _save_manifest(manifest: Dict[str, str]) -> None:\n",
+        "    \"\"\"Saves the current data manifest (mapping file paths to hashes) to disk.\"\"\"\n",
+        "    CHROMA_DIR.mkdir(parents=True, exist_ok=True)\n",
+        "    MANIFEST_PATH.write_text(json.dumps(manifest, indent=2))\n",
+        "\n",
+        "def _build_text_db() -> Chroma:\n",
+        "    collection = \"mm_text\"\n",
+        "    # The rebuild check is now done outside this function.\n",
+        "    # We check if the directory exists. If not, we build.\n",
+        "    if not CHROMA_DIR.exists() or not (CHROMA_DIR / \"chroma.sqlite3\").exists():\n",
+        "        logger.info(\"Creating new text context index in %s ...\", CHROMA_DIR)\n",
+        "        chroma = Chroma.from_documents(\n",
+        "            documents          = splits,\n",
+        "            embedding          = embeddings,\n",
+        "            collection_name    = collection,\n",
+        "            persist_directory  = str(CHROMA_DIR),\n",
+        "        )\n",
+        "        return chroma\n",
+        "\n",
+        "    logger.info(\"Loading existing Chroma index from %s\", CHROMA_DIR)\n",
+        "    return Chroma(\n",
+        "        collection_name   = collection,\n",
+        "        persist_directory = str(CHROMA_DIR),\n",
+        "        embedding_function= embeddings,\n",
+        "    )\n",
+        "    \n",
+        "# Check if a rebuild is needed and wipe the old DB if so.\n",
+        "# This ensures both the text and image databases are rebuilt from scratch.\n",
+        "if _needs_rebuild():\n",
+        "    logger.warning(\"REBUILDING: Wiping old ChromaDB store at %s\", CHROMA_DIR)\n",
+        "    if CHROMA_DIR.exists():\n",
+        "        shutil.rmtree(CHROMA_DIR)\n",
+        "    # Save the new manifest immediately after deciding to rebuild\n",
+        "    _save_manifest(_current_manifest())\n",
+        "\n",
+        "# Now, initialize your databases. They will be created fresh if they were just deleted.\n",
+        "text_db = _build_text_db()\n",
+        "CACHE_DIR.mkdir(parents=True, exist_ok=True)"
+      ]
+    },
+    {
+      "cell_type": "markdown",
+      "id": "0b2c64bd",
+      "metadata": {},
+      "source": [
+        "### Setup Image ChromaDB"
+      ]
+    },
+    {
+      "cell_type": "code",
+      "execution_count": 15,
+      "id": "50a39492",
+      "metadata": {},
+      "outputs": [
+        {
+          "data": {
+            "application/vnd.jupyter.widget-view+json": {
+              "model_id": "c44217dc3fc5473f83dc98d6d2c60c6b",
+              "version_major": 2,
+              "version_minor": 0
+            },
+            "text/plain": [
+              "config.json:   0%|          | 0.00/253 [00:00<?, ?B/s]"
+            ]
+          },
+          "metadata": {},
+          "output_type": "display_data"
+        },
+        {
+          "data": {
+            "application/vnd.jupyter.widget-view+json": {
+              "model_id": "ac402154fc394489ad741582711292be",
+              "version_major": 2,
+              "version_minor": 0
+            },
+            "text/plain": [
+              "model.safetensors:   0%|          | 0.00/1.50G [00:00<?, ?B/s]"
+            ]
+          },
+          "metadata": {},
+          "output_type": "display_data"
+        },
+        {
+          "name": "stderr",
+          "output_type": "stream",
+          "text": [
+            "Using a slow image processor as `use_fast` is unset and a slow processor was saved with this model. `use_fast=True` will be the default behavior in v4.52, even if the model was saved with a slow processor. This will result in minor differences in outputs. You'll still be able to use a slow processor with `use_fast=False`.\n"
+          ]
+        },
+        {
+          "data": {
+            "application/vnd.jupyter.widget-view+json": {
+              "model_id": "030bfb29e3294d8e9025d94a41b0a075",
+              "version_major": 2,
+              "version_minor": 0
+            },
+            "text/plain": [
+              "preprocessor_config.json:   0%|          | 0.00/394 [00:00<?, ?B/s]"
+            ]
+          },
+          "metadata": {},
+          "output_type": "display_data"
+        },
+        {
+          "data": {
+            "application/vnd.jupyter.widget-view+json": {
+              "model_id": "42b61845b9564846a7bbcf7e18adb13c",
+              "version_major": 2,
+              "version_minor": 0
+            },
+            "text/plain": [
+              "tokenizer_config.json: 0.00B [00:00, ?B/s]"
+            ]
+          },
+          "metadata": {},
+          "output_type": "display_data"
+        },
+        {
+          "data": {
+            "application/vnd.jupyter.widget-view+json": {
+              "model_id": "ceef3802f58d4efaa30b7432810ffaee",
+              "version_major": 2,
+              "version_minor": 0
+            },
+            "text/plain": [
+              "tokenizer.model:   0%|          | 0.00/4.24M [00:00<?, ?B/s]"
+            ]
+          },
+          "metadata": {},
+          "output_type": "display_data"
+        },
+        {
+          "data": {
+            "application/vnd.jupyter.widget-view+json": {
+              "model_id": "9bddf515fabd440a9c733f71b560ab12",
+              "version_major": 2,
+              "version_minor": 0
+            },
+            "text/plain": [
+              "tokenizer.json:   0%|          | 0.00/34.4M [00:00<?, ?B/s]"
+            ]
+          },
+          "metadata": {},
+          "output_type": "display_data"
+        },
+        {
+          "data": {
+            "application/vnd.jupyter.widget-view+json": {
+              "model_id": "30f9b207f3804d16951cc8d3825b4d9f",
+              "version_major": 2,
+              "version_minor": 0
+            },
+            "text/plain": [
+              "special_tokens_map.json:   0%|          | 0.00/636 [00:00<?, ?B/s]"
+            ]
+          },
+          "metadata": {},
+          "output_type": "display_data"
+        },
+        {
+          "name": "stderr",
+          "output_type": "stream",
+          "text": [
+            "2025-08-01 04:21:49 - INFO - Indexed 767 unique images.\n"
+          ]
+        },
+        {
+          "name": "stdout",
+          "output_type": "stream",
+          "text": [
+            "CPU times: user 34.7 s, sys: 9.76 s, total: 44.4 s\n",
+            "Wall time: 1min 16s\n"
+          ]
+        }
+      ],
+      "source": [
+        "%%time\n",
+        "\n",
+        "#  Helper: walk all docs once and gather *unique* image vectors + metadata\n",
+        "def _collect_image_vectors():\n",
+        "    \"\"\"\n",
+        "    Scans every wiki page for image references and returns three parallel lists:\n",
+        "        img_paths : list[str]   → full file-system paths (for SigLIP)\n",
+        "        img_ids   : list[str]   → unique key per (page, image) pair\n",
+        "        img_meta  : list[dict]  → {\"source\": wiki_page, \"image\": file_name}\n",
+        "    Runs in < 1s even for thousands of docs.\n",
+        "    \"\"\"\n",
+        "    img_paths, img_ids, img_meta = [], [], []\n",
+        "    seen = set()\n",
+        "\n",
+        "    for doc in mm_raw_docs:                         # raw wiki pages\n",
+        "        src = doc.metadata[\"source\"]\n",
+        "        for name in doc.metadata.get(\"images\", []): # list[str]\n",
+        "            img_id = f\"{src}::{name}\"\n",
+        "            if img_id in seen:\n",
+        "                continue                            # de‑dupe\n",
+        "            seen.add(img_id)\n",
+        "\n",
+        "            img_paths.append(str(IMAGE_DIR / name))\n",
+        "            img_ids.append(img_id)\n",
+        "            img_meta.append({\"source\": src, \"image\": name})\n",
+        "\n",
+        "    return img_paths, img_ids, img_meta\n",
+        "\n",
+        "siglip_embeddings = SiglipEmbeddings(\"google/siglip2-base-patch16-224\", DEVICE)\n",
+        "\n",
+        "# 2) IMAGE store\n",
+        "image_db = Chroma(\n",
+        "    collection_name    = \"mm_image\",\n",
+        "    persist_directory  = str(CHROMA_DIR),   # SAME dir as text db\n",
+        "    embedding_function = siglip_embeddings, # <-- class you kept\n",
+        ")\n",
+        "\n",
+        "# Populate vectors *only* if it is empty\n",
+        "if not image_db._collection.count():\n",
+        "    img_paths, img_ids, img_meta = _collect_image_vectors()\n",
+        "    image_db.add_texts(texts=img_paths, metadatas=img_meta, ids=img_ids)\n",
+        "    image_db.persist()\n",
+        "    logger.info(\"Indexed %d unique images.\", len(img_paths))\n",
+        "else:\n",
+        "    logger.info(\"Loaded existing image index (%d vectors).\",\n",
+        "                image_db._collection.count())\n"
+      ]
+    },
+    {
+      "cell_type": "markdown",
+      "id": "e9b7a32f-81e5-49bb-94c3-04a480e4be89",
+      "metadata": {},
+      "source": [
+        "### Setup Memory Store"
+      ]
+    },
+    {
+      "cell_type": "code",
+      "execution_count": 16,
+      "id": "c9473fbc-bbbb-40b2-b344-decd9322a303",
+      "metadata": {},
+      "outputs": [],
+      "source": [
+        "# Initialize the semantic cache\n",
+        "semantic_cache = SemanticCache(persist_directory=CACHE_DIR, embedding_function=embeddings)"
+      ]
+    },
+    {
+      "cell_type": "markdown",
+      "id": "88fd4358-0385-4cd3-bd2d-7da53a627418",
+      "metadata": {},
+      "source": [
+        "## Step 4: Retrieval Function\n",
+        "\n",
+        "This code implements a hybrid retrieval process that combines two powerful search techniques to find the most relevant text documents and associated images.\n",
+        "\n",
+        "1.  **Initial Recall (Hybrid Search)**: The system performs two searches in parallel:\n",
+        "    * **Dense Search**: A vector similarity search against `text_db` (ChromaDB) to find semantically related documents.\n",
+        "    * **Sparse Search**: A keyword-based search using a `BM25` index to find documents with exact term matches.\n",
+        "\n",
+        "2.  **Fusion (RRF)**: The results from both searches are combined into a single, more robust ranked list using **Reciprocal Rank Fusion (RRF)**. This method intelligently merges the rankings without needing complex parameter tuning.\n",
+        "\n",
+        "3.  **Image Retrieval**: Using the top text documents from the fused list, the system performs a targeted search in the `image_db` to find images that are on the same source pages, ensuring contextual relevance.\n",
+        "\n",
+        "\n"
+      ]
+    },
+    {
+      "cell_type": "code",
+      "execution_count": 17,
+      "id": "cbf1f37f-11ff-4bf7-bae6-5e15470a8ff8",
+      "metadata": {},
+      "outputs": [
+        {
+          "name": "stderr",
+          "output_type": "stream",
+          "text": [
+            "2025-08-01 04:21:49 - INFO - De-duplicated 2646 chunks down to 2635 unique chunks.\n"
+          ]
+        }
+      ],
+      "source": [
+        "# This is necessary because the chunking process can sometimes create identical chunks.\n",
+        "unique_docs_map = {doc.page_content: doc for doc in splits}\n",
+        "unique_splits = list(unique_docs_map.values())\n",
+        "\n",
+        "logger.info(f\"De-duplicated {len(splits)} chunks down to {len(unique_splits)} unique chunks.\")\n",
+        "\n",
+        "# Now, build the BM25 index and the final doc_map using only the unique documents.\n",
+        "# This ensures the index and the search corpus are perfectly aligned.\n",
+        "corpus = [doc.page_content for doc in unique_splits]\n",
+        "tokenized_corpus = [doc.split(\" \") for doc in corpus]\n",
+        "bm25 = BM25Okapi(tokenized_corpus)\n",
+        "doc_map = {doc.page_content: doc for doc in unique_splits}\n",
+        "\n",
+        "# %%\n",
+        "# Helper function for Reciprocal Rank Fusion\n",
+        "def reciprocal_rank_fusion(\n",
+        "    results: list[list[Document]], k: int = 60\n",
+        ") -> list[tuple[Document, float]]:\n",
+        "    \"\"\"Performs RRF on multiple lists of ranked documents.\"\"\"\n",
+        "    ranked_lists = [\n",
+        "        {doc.page_content: (doc, i + 1) for i, doc in enumerate(res)}\n",
+        "        for res in results\n",
+        "    ]\n",
+        "    rrf_scores = defaultdict(float)\n",
+        "    all_docs = {}\n",
+        "    for ranked_list in ranked_lists:\n",
+        "        for content, (doc, rank) in ranked_list.items():\n",
+        "            rrf_scores[content] += 1 / (k + rank)\n",
+        "            if content not in all_docs:\n",
+        "                all_docs[content] = doc\n",
+        "    fused_results = [\n",
+        "        (all_docs[content], rrf_scores[content])\n",
+        "        for content in sorted(rrf_scores, key=rrf_scores.get, reverse=True)\n",
+        "    ]\n",
+        "    return fused_results\n",
+        "\n",
+        "\n",
+        "def retrieve_mm(\n",
+        "    query: str,\n",
+        "    text_db: Chroma,\n",
+        "    image_db: Chroma,\n",
+        "    bm25_index: BM25Okapi,\n",
+        "    doc_map: dict,\n",
+        "    k_text: int = 3,\n",
+        "    k_img: int = 4,\n",
+        "    recall_k: int = 20,\n",
+        ") -> dict[str, any]:\n",
+        "    \"\"\"\n",
+        "    Performs hybrid search for text and retrieves contextually relevant images.\n",
+        "    \"\"\"\n",
+        "    # 1. Hybrid Search for Text\n",
+        "    dense_hits = text_db.similarity_search(query, k=recall_k)\n",
+        "    tokenized_query = query.lower().split(\" \")\n",
+        "    sparse_texts = bm25_index.get_top_n(tokenized_query, list(doc_map.keys()), n=recall_k)\n",
+        "    sparse_hits = [doc_map[text] for text in sparse_texts]\n",
+        "\n",
+        "    if not dense_hits and not sparse_hits:\n",
+        "        return {\"docs\": [], \"scores\": [], \"images\": []}\n",
+        "\n",
+        "    fused_results = reciprocal_rank_fusion([dense_hits, sparse_hits])\n",
+        "    final_docs = [doc for doc, score in fused_results[:k_text]]\n",
+        "    final_scores = [score for doc, score in fused_results[:k_text]]\n",
+        "\n",
+        "    # 2. Retrieve Relevant Images\n",
+        "    retrieved_images = []\n",
+        "    if final_docs:\n",
+        "        # Get the source pages of the top text results\n",
+        "        final_sources = list(set(d.metadata[\"source\"] for d in final_docs))\n",
+        "\n",
+        "        # Perform a vector search for images, filtered by the relevant sources\n",
+        "        # The image_db's embedding function (SigLIP) will automatically handle the text query.\n",
+        "        image_hits = image_db.similarity_search(\n",
+        "            query,\n",
+        "            k=k_img,\n",
+        "            filter={\"source\": {\"$in\": final_sources}}\n",
+        "        )\n",
+        "        # The `page_content` of an image document is its path/name\n",
+        "        retrieved_images = [img.page_content for img in image_hits]\n",
+        "\n",
+        "    return {\n",
+        "        \"docs\": final_docs,\n",
+        "        \"scores\": final_scores,\n",
+        "        \"images\": retrieved_images,\n",
+        "    }"
+      ]
+    },
+    {
+      "cell_type": "markdown",
+      "id": "58329084-640e-4b25-be70-ac1ec90467e9",
+      "metadata": {},
+      "source": [
+        "## Step 5: Model Setup & Chain Creation\n",
+        "\n",
+        "In this section, we set up our local Large Language Model (LLM) and integrate it into a Question Answering (QA) pipeline. We're using `internvl3-8b-instruct` as our multimodal model, which can process both text and images. This setup is encapsulated within the InternVLMM class, designed for efficient and robust multimodal interactions."
+      ]
+    },
+    {
+      "cell_type": "markdown",
+      "id": "77fcccbf",
+      "metadata": {},
+      "source": [
+        "### System Prompt"
+      ]
+    },
+    {
+      "cell_type": "markdown",
+      "id": "63929d26",
+      "metadata": {},
+      "source": [
+        "### InternVLMM QA Wrapper"
+      ]
+    },
+    {
+      "cell_type": "code",
+      "execution_count": 18,
+      "id": "910ccb5a-fb0c-4f7c-bc2a-69f464f3ffa4",
+      "metadata": {},
+      "outputs": [
+        {
+          "name": "stderr",
+          "output_type": "stream",
+          "text": [
+            "2025-08-01 04:21:49 - INFO - Loading /home/jovyan/datafabric/InternVL3-8B-Instruct ...\n"
+          ]
+        },
+        {
+          "name": "stdout",
+          "output_type": "stream",
+          "text": [
+            "FlashAttention2 is not installed.\n"
+          ]
+        },
+        {
+          "data": {
+            "application/vnd.jupyter.widget-view+json": {
+              "model_id": "9e289c88dbe541879d89701b0f660396",
+              "version_major": 2,
+              "version_minor": 0
+            },
+            "text/plain": [
+              "Loading checkpoint shards:   0%|          | 0/4 [00:00<?, ?it/s]"
+            ]
+          },
+          "metadata": {},
+          "output_type": "display_data"
+        },
+        {
+          "name": "stderr",
+          "output_type": "stream",
+          "text": [
+            "2025-08-01 04:23:14 - INFO - Model loaded on cuda.\n"
+          ]
+        },
+        {
+          "name": "stdout",
+          "output_type": "stream",
+          "text": [
+            "CPU times: user 12.4 s, sys: 10.4 s, total: 22.9 s\n",
+            "Wall time: 1min 24s\n"
+          ]
+        }
+      ],
+      "source": [
+        "%%time\n",
+        "\n",
+        "class QwenVLMM:\n",
+        "    \"\"\"\n",
+        "    Multimodal QA wrapper around the quantized Qwen2.5-VL model using vLLM.\n",
+        "    Requires:\n",
+        "      * `vllm` installed and importable.\n",
+        "      * `qwen_vl_utils.process_vision_info` for multimodal image handling.\n",
+        "      * HuggingFace transformers for tokenizer / image processor.\n",
+        "      * External retrieval function (e.g., `retrieve_mm`) and a `SemanticCache`-like cache.\n",
+        "    Expects the quantized safetensors model `RedHatAI/Qwen2.5-VL-7B-Instruct-quantized.w8a8`\n",
+        "    to be accessible (vLLM will pull it from HuggingFace).\n",
+        "    \"\"\"\n",
+        "\n",
+        "    def __init__(\n",
+        "        self,\n",
+        "        cache,\n",
+        "        text_db,\n",
+        "        image_db,\n",
+        "        bm25_index,\n",
+        "        doc_map: dict,\n",
+        "        model_name: str = \"RedHatAI/Qwen2.5-VL-7B-Instruct-quantized.w8a8\",\n",
+        "        base_for_tokenizer: str = \"Qwen/Qwen2.5-VL-7B-Instruct\",\n",
+        "        device: str = \"cuda\",\n",
+        "    ):\n",
+        "        self.cache = cache\n",
+        "        self.text_db = text_db\n",
+        "        self.image_db = image_db\n",
+        "        self.bm25_index = bm25_index\n",
+        "        self.doc_map = doc_map\n",
+        "\n",
+        "        self.model_name = model_name\n",
+        "        self.base_for_tokenizer = base_for_tokenizer\n",
+        "        self.device = device\n",
+        "\n",
+        "        self.tok = None\n",
+        "        self.image_processor = None\n",
+        "        self.llm = None  # vLLM instance\n",
+        "\n",
+        "        self._load()\n",
+        "\n",
+        "    # ---------- public function ----------\n",
+        "    def generate(self, query: str, force_regenerate: bool = False, **retrieval_kwargs) -> dict:\n",
+        "        \"\"\"\n",
+        "        Run retrieval, prompt assembly, and model generation via vLLM.\n",
+        "        \"\"\"\n",
+        "        # 1. Cache check\n",
+        "        if not force_regenerate:\n",
+        "            cached_result = self.cache.get(query, threshold=0.92)\n",
+        "            if cached_result:\n",
+        "                logger.info(f\"SEMANTIC CACHE HIT for query: '{query}'\")\n",
+        "                return cached_result\n",
+        "        if force_regenerate:\n",
+        "            logger.info(f\"Forced regeneration for query: '{query}'. Clearing old cache entry.\")\n",
+        "            self.cache.delete(query)\n",
+        "        logger.info(f\"CACHE MISS for query: '{query}'. Running full pipeline.\")\n",
+        "\n",
+        "        if self.llm is None or self.tok is None:\n",
+        "            return {\"reply\": \"Error: model not initialised.\", \"used_images\": []}\n",
+        "\n",
+        "        # 2. Retrieval\n",
+        "        hits = retrieve_mm(\n",
+        "            query,\n",
+        "            text_db=self.text_db,\n",
+        "            image_db=self.image_db,\n",
+        "            bm25_index=self.bm25_index,\n",
+        "            doc_map=self.doc_map,\n",
+        "            **retrieval_kwargs\n",
+        "        )\n",
+        "        docs = hits.get(\"docs\", [])\n",
+        "        images = hits.get(\"images\", [])\n",
+        "\n",
+        "        if not docs and not images:\n",
+        "            return {\"reply\": \"Based on the provided context, I cannot answer this question.\", \"used_images\": []}\n",
+        "\n",
+        "        # 3. Build prompt\n",
+        "        context_str = \"\\n\\n\".join(\n",
+        "            f\"<source_document name=\\\"{d.metadata.get('source', 'unknown')}\\\">\\n{d.page_content}\\n</source_document>\"\n",
+        "            for d in docs\n",
+        "        )\n",
+        "\n",
+        "        system_prompt = \"\"\"You are an AI Studio Expert Assistant. Your task is to answer the user's query based ONLY on the context provided. \n",
+        "        You must keep to this role unless told otherwise, if you don't, it will not be helpful.\n",
+        "        \n",
+        "        **Instructions:**\n",
+        "        1.  **Analyze Context:** First, analyze the user's images (if any) and the text in the `<context>` block.\n",
+        "        2.  **Synthesize Answer:** Answer the user's query directly, synthesizing information from the context.\n",
+        "        3.  **Cite Sources:** List all source documents you used in a `Source Documents` section.\n",
+        "        4.  **Handle Missing Information:** If the answer is not in the context, respond with this exact phrase: \"Based on the provided context, I cannot answer this question.\"\n",
+        "        5.  **Do not Hallucinate:** Do not hallucinate or make up factual information.\n",
+        "        \n",
+        "        **Output Format:**\n",
+        "        Your response must follow this exact markdown structure and nothing else. Do not add any other commentary.\n",
+        "        \n",
+        "        ### Visual Analysis\n",
+        "        (Analyze the user's images here.)\n",
+        "        \n",
+        "        ### Synthesized Answer\n",
+        "        (Your answer to the user's query goes here.)\n",
+        "        \n",
+        "        ### Source Documents\n",
+        "        (List the sources here, like [`source-file-name.md`].)\n",
+        "        \"\"\"\n",
+        "        \n",
+        "        user_content = f\"\"\"<context>\n",
+        "        {context_str}\n",
+        "        </context>\n",
+        "        \n",
+        "        <user_query>\n",
+        "        {query}\n",
+        "        </user_query>\"\"\"\n",
+        "\n",
+        "        # Build chat-like string compatible with Qwen-style instruction\n",
+        "        prompt_string = f\"<|system|>\\n{system_prompt}\\n<|end|>\\n<|user|>\\n{user_content}\\n<|end|>\"\n",
+        "\n",
+        "        # 4. Generation via vLLM\n",
+        "        try:\n",
+        "            self._clear_cuda()\n",
+        "\n",
+        "            vision_inputs = None\n",
+        "            if images:\n",
+        "                try:\n",
+        "                    # process_vision_info should convert image paths into whatever multimodal tokens the model expects\n",
+        "                    vision_inputs = process_vision_info(images)\n",
+        "                except Exception as e:\n",
+        "                    logger.warning(\"Vision processing failed, proceeding without visual input: %s\", e)\n",
+        "                    vision_inputs = None\n",
+        "\n",
+        "            sampling_params = SamplingParams(\n",
+        "                temperature=0.0,\n",
+        "                top_p=1.0,\n",
+        "                max_tokens=1024,\n",
+        "            )\n",
+        "\n",
+        "            if vision_inputs is not None:\n",
+        "                output = self.llm.generate(\n",
+        "                    prompt_string,\n",
+        "                    sampling_params=sampling_params,\n",
+        "                    vision=vision_inputs,  # assumes vLLM wrapper accepts a `vision` kwarg for multimodal\n",
+        "                )\n",
+        "            else:\n",
+        "                output = self.llm.generate(\n",
+        "                    prompt_string,\n",
+        "                    sampling_params=sampling_params,\n",
+        "                )\n",
+        "\n",
+        "            if output.outputs:\n",
+        "                reply = output.outputs[0].text.strip()\n",
+        "            else:\n",
+        "                reply = \"Error: no output from LLM.\"\n",
+        "\n",
+        "            self._clear_cuda()\n",
+        "            result = {\"reply\": reply, \"used_images\": images}\n",
+        "            self.cache.set(query, result)\n",
+        "            return result\n",
+        "\n",
+        "        except RuntimeError as e:\n",
+        "            msg = str(e).lower()\n",
+        "            if \"cuda\" in msg or \"out of memory\" in msg:\n",
+        "                logger.warning(\"CUDA error – resetting model: %s\", e)\n",
+        "                self._reset()\n",
+        "                error_reply = \"I ran into a GPU memory error – please try again.\"\n",
+        "            else:\n",
+        "                logger.error(\"Runtime error: %s\", e)\n",
+        "                error_reply = f\"Error: {e}\"\n",
+        "            return {\"reply\": error_reply, \"used_images\": images}\n",
+        "\n",
+        "    # ---------- internal helpers ----------\n",
+        "\n",
+        "    def _load(self):\n",
+        "        \"\"\"Load tokenizer, image_processor, & vLLM model.\"\"\"\n",
+        "        logger.info(\"Loading Qwen2.5-VL via vLLM...\")\n",
+        "        gc.collect()\n",
+        "        self._clear_cuda()\n",
+        "    \n",
+        "        # Tokenizer & image processor (base model)\n",
+        "        self.tok = AutoTokenizer.from_pretrained(\n",
+        "            self.base_for_tokenizer, trust_remote_code=True\n",
+        "        )\n",
+        "        if self.tok.pad_token is None:\n",
+        "            self.tok.pad_token = self.tok.eos_token\n",
+        "    \n",
+        "        self.image_processor = AutoImageProcessor.from_pretrained(\n",
+        "            self.base_for_tokenizer, trust_remote_code=True, use_fast=True\n",
+        "        )\n",
+        "    \n",
+        "        # Load vLLM with the quantized safetensors model (no use_mlock)\n",
+        "        self.llm = LLM(\n",
+        "            model=self.model_name,\n",
+        "            gpu_memory_utilization=0.90,\n",
+        "            tensor_parallel_size=1,\n",
+        "            trust_remote_code=True\n",
+        "        )\n",
+        "        logger.info(\"vLLM model loaded.\")\n",
+        "\n",
+        "\n",
+        "    def _reset(self):\n",
+        "        \"\"\"Free everything and reload on error.\"\"\"\n",
+        "        logger.warning(\"Resetting InternQwenVLMM model …\")\n",
+        "        try:\n",
+        "            del self.llm, self.tok, self.image_processor\n",
+        "        except Exception:\n",
+        "            pass\n",
+        "        self.llm = self.tok = self.image_processor = None\n",
+        "        gc.collect()\n",
+        "        self._clear_cuda()\n",
+        "        time.sleep(1)\n",
+        "        self._load()\n",
+        "\n",
+        "    @staticmethod\n",
+        "    def _clear_cuda():\n",
+        "        try:\n",
+        "            import torch\n",
+        "\n",
+        "            if torch.cuda.is_available():\n",
+        "                torch.cuda.empty_cache()\n",
+        "                torch.cuda.synchronize()\n",
+        "        except ImportError:\n",
+        "            pass\n",
+        "\n",
+        "\n",
+        "# Initalize mm llm\n",
+        "mm = QwenVLMM(\n",
+        "    cache=semantic_cache,\n",
+        "    text_db=text_db,\n",
+        "    image_db=image_db,\n",
+        "    bm25_index=bm25,\n",
+        "    doc_map=doc_map,\n",
+        "    model_name=str(LOCAL_MODEL_PATH),  # quantized safetensors model\n",
+        "    base_for_tokenizer=\"Qwen/Qwen2.5-VL-7B-Instruct\",  # for tokenizer / image processor\n",
+        "    device=\"cuda\" if torch.cuda.is_available() else \"cpu\",\n",
+        ")"
+      ]
+    },
+    {
+      "cell_type": "markdown",
+      "id": "0057f873",
+      "metadata": {},
+      "source": [
+        "## Step 6: Test Generation and Outputs"
+      ]
+    },
+    {
+      "cell_type": "code",
+      "execution_count": null,
+      "id": "c98ead24-203d-41fd-b60a-74f64445e800",
+      "metadata": {},
+      "outputs": [],
+      "source": [
+        "%%time\n",
+        "\n",
+        "question = \"What is the capital of paris?\"\n",
+        "results = mm.generate(question, force_regenerate=True)\n",
+        "\n",
+        "print(\"--- MODEL RESPONSE ---\")\n",
+        "display(Markdown(results[\"reply\"]))\n",
+        "print(\"----------------------\\n\")\n",
+        "\n",
+        "display_images(results[\"used_images\"])"
+      ]
+    },
+    {
+      "cell_type": "code",
+      "execution_count": null,
+      "id": "64007551-edfa-4d50-a50e-e242194433ec",
+      "metadata": {},
+      "outputs": [],
+      "source": [
+        "%%time\n",
+        "\n",
+        "question2 = \"What are some feature flags in AIStudio?\"\n",
+        "results = mm.generate(question2, force_regenerate=True)\n",
+        "\n",
+        "print(\"--- MODEL RESPONSE ---\")\n",
+        "display(Markdown(results[\"reply\"]))\n",
+        "print(\"----------------------\\n\")\n",
+        "\n",
+        "display_images(results[\"used_images\"])"
+      ]
+    },
+    {
+      "cell_type": "code",
+      "execution_count": null,
+      "id": "a6014059-66ef-47a9-b37b-868c15e32039",
+      "metadata": {},
+      "outputs": [],
+      "source": [
+        "%%time\n",
+        "\n",
+        "question3 = \"How do i manually clean my environment without hooh?\"\n",
+        "results = mm.generate(question3, force_regenerate=True)\n",
+        "\n",
+        "print(\"--- MODEL RESPONSE ---\")\n",
+        "display(Markdown(results[\"reply\"]))\n",
+        "print(\"----------------------\\n\")\n",
+        "\n",
+        "display_images(results[\"used_images\"])"
+      ]
+    },
+    {
+      "cell_type": "code",
+      "execution_count": null,
+      "id": "81a3a494-8f3c-4bce-8494-5c8bd7e150cc",
+      "metadata": {},
+      "outputs": [],
+      "source": [
+        "%%time\n",
+        "\n",
+        "question4 = \"How do i sign a config file?\"\n",
+        "results = mm.generate(question4, force_regenerate=True)\n",
+        "\n",
+        "print(\"--- MODEL RESPONSE ---\")\n",
+        "display(Markdown(results[\"reply\"]))\n",
+        "print(\"----------------------\\n\")\n",
+        "\n",
+        "display_images(results[\"used_images\"])"
+      ]
+    },
+    {
+      "cell_type": "code",
+      "execution_count": 23,
+      "id": "dbca87f4",
+      "metadata": {},
+      "outputs": [
+        {
+          "name": "stderr",
+          "output_type": "stream",
+          "text": [
+            "2025-08-01 04:24:07 - INFO - ⏱️ Total execution time: 4m 42.56s\n",
+            "2025-08-01 04:24:07 - INFO - ✅ Notebook execution completed successfully.\n"
+          ]
+        }
+      ],
+      "source": [
+        "end_time: float = time.time()\n",
+        "elapsed_time: float = end_time - start_time\n",
+        "elapsed_minutes: int = int(elapsed_time // 60)\n",
+        "elapsed_seconds: float = elapsed_time % 60\n",
+        "\n",
+        "logger.info(f\"⏱️ Total execution time: {elapsed_minutes}m {elapsed_seconds:.2f}s\")\n",
+        "logger.info(\"✅ Notebook execution completed successfully.\")"
+      ]
+    },
+    {
+      "cell_type": "markdown",
+      "id": "a8147f34-6e3b-47f2-9a68-7e8077f71618",
+      "metadata": {},
+      "source": [
+        "Built with ❤️ using Z by HP AI Studio."
+      ]
+    }
+  ],
+  "metadata": {
+    "kernelspec": {
+      "display_name": "Python [conda env:base] *",
+      "language": "python",
+      "name": "conda-base-py"
+    },
+    "language_info": {
+      "codemirror_mode": {
+        "name": "ipython",
+        "version": 3
+      },
+      "file_extension": ".py",
+      "mimetype": "text/x-python",
+      "name": "python",
+      "nbconvert_exporter": "python",
+      "pygments_lexer": "ipython3",
+      "version": "3.12.7"
+    }
   },
-  {
-   "cell_type": "markdown",
-   "id": "cdbb3e26-125f-4151-9ed3-c84a3fd9081d",
-   "metadata": {},
-   "source": [
-    "Retrieval-Augmented Generation (RAG) is an architectural approach that can enhance the effectiveness of large language model (LLM) applications using customized data. In this example, we use LangChain, an orchestrator for language pipelines, to build an assistant capable of loading information from a web page and use it for answering user questions. We'll leverage torch and transformers for multimodal model support in Python. We'll also use the MLFlow platform to evaluate and trace the LLM responses (in `register-workflow.ipynb`)"
-   ]
-  },
-  {
-   "cell_type": "markdown",
-   "id": "c6a55c55-a1dc-4697-b920-2a81f1bb0f74",
-   "metadata": {},
-   "source": [
-    "# Notebook Overview\n",
-    "- Configuring the Environment\n",
-    "- Data Loading & Cleaning\n",
-    "- Setup Embeddings & Vector Store\n",
-    "- Retrieval Function\n",
-    "- Model Setup & Chain Creation"
-   ]
-  },
-  {
-   "cell_type": "markdown",
-   "id": "56f78b36-56e2-4596-8325-c75901f30c76",
-   "metadata": {},
-   "source": [
-    "## Step 0: Configuring the Environment\n",
-    "\n",
-    "In this step, we import all the necessary libraries and internal components required to run the RAG pipeline, including modules for notebook parsing, embedding generation, vector storage, and code generation with LLMs.\n"
-   ]
-  },
-  {
-   "cell_type": "markdown",
-   "id": "7156d10f-d930-4be7-a9e8-15606d466460",
-   "metadata": {},
-   "source": [
-    "By using our Local GenAI workspace image, many of the necessary libraries to work with RAG already come pre-installed - in our case, we just need to extra support for multimodal processes."
-   ]
-  },
-  {
-   "cell_type": "code",
-   "execution_count": 1,
-   "id": "022490c4-8d8a-4c53-92ac-c62ea70a8209",
-   "metadata": {},
-   "outputs": [],
-   "source": [
-    "import time\n",
-    "import os \n",
-    "from pathlib import Path\n",
-    "import sys\n",
-    "import logging\n",
-    "\n",
-    "sys.path.append(os.path.abspath(os.path.join(os.getcwd(), \"..\")))\n",
-    "\n",
-    "# Create logger\n",
-    "logger = logging.getLogger(\"multimodal_rag_logger\")\n",
-    "logger.setLevel(logging.INFO)\n",
-    "\n",
-    "formatter = logging.Formatter(\"%(asctime)s - %(levelname)s - %(message)s\", datefmt=\"%Y-%m-%d %H:%M:%S\") \n",
-    "stream_handler = logging.StreamHandler()\n",
-    "stream_handler.setFormatter(formatter)\n",
-    "logger.addHandler(stream_handler)\n",
-    "logger.propagate = False"
-   ]
-  },
-  {
-   "cell_type": "code",
-   "execution_count": 2,
-   "id": "f912d15a-7aab-4620-8c89-33c8f07104f0",
-   "metadata": {},
-   "outputs": [
-    {
-     "name": "stderr",
-     "output_type": "stream",
-     "text": [
-<<<<<<< HEAD
-      "2025-08-02 04:23:58 - INFO - Notebook execution started.\n"
-=======
-      "2025-08-01 04:19:24 - INFO - Notebook execution started.\n"
->>>>>>> 35150162
-     ]
-    }
-   ],
-   "source": [
-    "start_time = time.time()  \n",
-    "\n",
-    "logger.info('Notebook execution started.')"
-   ]
-  },
-  {
-   "cell_type": "code",
-   "execution_count": 3,
-   "id": "8e700f51-9011-401c-90d3-a07ea8238955",
-   "metadata": {
-    "scrolled": true
-   },
-   "outputs": [
-    {
-     "name": "stdout",
-     "output_type": "stream",
-     "text": [
-<<<<<<< HEAD
-      "\u001b[31mERROR: pip's dependency resolver does not currently take into account all the packages that are installed. This behaviour is the source of the following dependency conflicts.\n",
-      "langchain-aws 0.2.2 requires numpy<2.0.0,>=1.26.0; python_version >= \"3.12\", but you have numpy 2.1.3 which is incompatible.\u001b[0m\u001b[31m\n",
-      "\u001b[0mNote: you may need to restart the kernel to use updated packages.\n"
-=======
-      "Note: you may need to restart the kernel to use updated packages.\n"
->>>>>>> 35150162
-     ]
-    }
-   ],
-   "source": [
-    "%pip install -r ../requirements.txt --quiet"
-   ]
-  },
-  {
-   "cell_type": "code",
-   "execution_count": 4,
-   "id": "77853772-0239-40d0-94be-7a62fcb465c6",
-   "metadata": {},
-   "outputs": [
-    {
-     "name": "stderr",
-     "output_type": "stream",
-     "text": [
-<<<<<<< HEAD
-      "2025-08-02 04:27:33.027810: I tensorflow/core/util/port.cc:153] oneDNN custom operations are on. You may see slightly different numerical results due to floating-point round-off errors from different computation orders. To turn them off, set the environment variable `TF_ENABLE_ONEDNN_OPTS=0`.\n",
-      "2025-08-02 04:27:33.037554: E external/local_xla/xla/stream_executor/cuda/cuda_fft.cc:467] Unable to register cuFFT factory: Attempting to register factory for plugin cuFFT when one has already been registered\n",
-      "WARNING: All log messages before absl::InitializeLog() is called are written to STDERR\n",
-      "E0000 00:00:1754108853.047694     285 cuda_dnn.cc:8579] Unable to register cuDNN factory: Attempting to register factory for plugin cuDNN when one has already been registered\n",
-      "E0000 00:00:1754108853.051199     285 cuda_blas.cc:1407] Unable to register cuBLAS factory: Attempting to register factory for plugin cuBLAS when one has already been registered\n",
-      "W0000 00:00:1754108853.064782     285 computation_placer.cc:177] computation placer already registered. Please check linkage and avoid linking the same target more than once.\n",
-      "W0000 00:00:1754108853.064798     285 computation_placer.cc:177] computation placer already registered. Please check linkage and avoid linking the same target more than once.\n",
-      "W0000 00:00:1754108853.064800     285 computation_placer.cc:177] computation placer already registered. Please check linkage and avoid linking the same target more than once.\n",
-      "W0000 00:00:1754108853.064801     285 computation_placer.cc:177] computation placer already registered. Please check linkage and avoid linking the same target more than once.\n",
-      "2025-08-02 04:27:33.069091: I tensorflow/core/platform/cpu_feature_guard.cc:210] This TensorFlow binary is optimized to use available CPU instructions in performance-critical operations.\n",
-      "To enable the following instructions: AVX2 AVX_VNNI FMA, in other operations, rebuild TensorFlow with the appropriate compiler flags.\n"
-     ]
-    },
-    {
-     "name": "stdout",
-     "output_type": "stream",
-     "text": [
-      "INFO 08-02 04:27:35 [__init__.py:235] Automatically detected platform cuda.\n"
-     ]
-=======
-      "2025-08-01 04:19:29.287006: I tensorflow/core/util/port.cc:153] oneDNN custom operations are on. You may see slightly different numerical results due to floating-point round-off errors from different computation orders. To turn them off, set the environment variable `TF_ENABLE_ONEDNN_OPTS=0`.\n",
-      "2025-08-01 04:19:29.295860: E external/local_xla/xla/stream_executor/cuda/cuda_fft.cc:467] Unable to register cuFFT factory: Attempting to register factory for plugin cuFFT when one has already been registered\n",
-      "WARNING: All log messages before absl::InitializeLog() is called are written to STDERR\n",
-      "E0000 00:00:1754021969.307106     456 cuda_dnn.cc:8579] Unable to register cuDNN factory: Attempting to register factory for plugin cuDNN when one has already been registered\n",
-      "E0000 00:00:1754021969.310318     456 cuda_blas.cc:1407] Unable to register cuBLAS factory: Attempting to register factory for plugin cuBLAS when one has already been registered\n",
-      "W0000 00:00:1754021969.319279     456 computation_placer.cc:177] computation placer already registered. Please check linkage and avoid linking the same target more than once.\n",
-      "W0000 00:00:1754021969.319299     456 computation_placer.cc:177] computation placer already registered. Please check linkage and avoid linking the same target more than once.\n",
-      "W0000 00:00:1754021969.319300     456 computation_placer.cc:177] computation placer already registered. Please check linkage and avoid linking the same target more than once.\n",
-      "W0000 00:00:1754021969.319301     456 computation_placer.cc:177] computation placer already registered. Please check linkage and avoid linking the same target more than once.\n",
-      "2025-08-01 04:19:29.322229: I tensorflow/core/platform/cpu_feature_guard.cc:210] This TensorFlow binary is optimized to use available CPU instructions in performance-critical operations.\n",
-      "To enable the following instructions: AVX2 AVX_VNNI FMA, in other operations, rebuild TensorFlow with the appropriate compiler flags.\n"
-     ]
->>>>>>> 35150162
-    }
-   ],
-   "source": [
-    "# === Standard Library Imports ===\n",
-    "import gc\n",
-    "import json\n",
-    "import math\n",
-    "import hashlib\n",
-    "import shutil\n",
-    "import warnings\n",
-    "import numpy as np\n",
-    "from pathlib import Path\n",
-    "from rank_bm25 import BM25Okapi\n",
-    "from statistics import mean\n",
-    "from typing import Any, Dict, List, Optional, TypedDict\n",
-    "from IPython.display import display, Markdown\n",
-    "from collections import defaultdict\n",
-    "\n",
-    "# === Third-Party Library Imports ===\n",
-    "import mlflow\n",
-    "import torch\n",
-    "from langchain_core.embeddings import Embeddings\n",
-    "from langchain.schema.document import Document\n",
-    "from langchain.text_splitter import RecursiveCharacterTextSplitter, MarkdownHeaderTextSplitter\n",
-    "from langchain.vectorstores import Chroma\n",
-    "from langchain_huggingface import HuggingFaceEmbeddings\n",
-    "from PIL import Image as PILImage\n",
-    "from transformers import AutoImageProcessor, AutoTokenizer\n",
-    "from vllm import LLM, SamplingParams\n",
-    "from qwen_vl_utils import process_vision_info\n",
-    "\n",
-    "# === Project-Specific Imports ===\n",
-    "from src.components import SemanticCache, SiglipEmbeddings\n",
-    "from src.wiki_pages_clone import orchestrate_wiki_clone\n",
-    "from src.utils import (\n",
-    "    configure_hf_cache,\n",
-    "    multimodal_rag_asset_status,\n",
-    "    load_config,\n",
-    "    load_secrets,\n",
-    "    load_mm_docs_clean,\n",
-    "    display_images,\n",
-    ")"
-   ]
-  },
-  {
-   "cell_type": "code",
-   "execution_count": 5,
-   "id": "cd3b8d2c-d0e1-4409-86dc-470c8454fff8",
-   "metadata": {},
-   "outputs": [],
-   "source": [
-    "warnings.filterwarnings(\"ignore\")\n",
-    "os.environ[\"TF_ENABLE_ONEDNN_OPTS\"] = \"0\"\n",
-    "os.environ[\"TF_CPP_MIN_LOG_LEVEL\"] = \"2\"\n",
-    "os.environ[\"VLLM_WORKER_MULTIPROC_METHOD\"] = \"spawn\""
-   ]
-  },
-  {
-   "cell_type": "code",
-   "execution_count": 6,
-   "id": "e7384967",
-   "metadata": {},
-   "outputs": [
-    {
-     "name": "stdout",
-     "output_type": "stream",
-     "text": [
-      "Using device: cuda\n"
-     ]
-    }
-   ],
-   "source": [
-    "device = torch.device(\"cuda\" if torch.cuda.is_available() else \"cpu\")\n",
-    "DEVICE = \"cuda\" if torch.cuda.is_available() else \"cpu\"\n",
-    "\n",
-    "print(f\"Using device: {device}\")"
-   ]
-  },
-  {
-   "cell_type": "markdown",
-   "id": "09e80960-54f9-4ec2-b062-6d49526494d1",
-   "metadata": {},
-   "source": [
-    "\n",
-    "### Verify Assets"
-   ]
-  },
-  {
-   "cell_type": "code",
-   "execution_count": 7,
-   "id": "75f2111d-5508-41ba-967c-256b40a9fb67",
-   "metadata": {},
-   "outputs": [
-    {
-     "name": "stderr",
-     "output_type": "stream",
-     "text": [
-<<<<<<< HEAD
-      "2025-08-02 04:27:36 - INFO - Local Model is properly configured. \n",
-      "2025-08-02 04:27:36 - INFO - Config is properly configured. \n",
-      "2025-08-02 04:27:36 - INFO - Secrets is properly configured. \n",
-      "2025-08-02 04:27:36 - INFO - wiki_flat_structure.json is properly configured. \n",
-      "2025-08-02 04:27:36 - INFO - CONTEXT is properly configured. \n",
-      "2025-08-02 04:27:36 - INFO - CHROMA is properly configured. \n",
-      "2025-08-02 04:27:36 - INFO - CACHE is properly configured. \n",
-      "2025-08-02 04:27:36 - INFO - MANIFEST is properly configured. \n"
-=======
-      "2025-08-01 04:19:30 - INFO - Local Model is properly configured. \n",
-      "2025-08-01 04:19:30 - INFO - Config is properly configured. \n",
-      "2025-08-01 04:19:30 - INFO - Secrets is properly configured. \n",
-      "2025-08-01 04:19:30 - INFO - wiki_flat_structure.json is properly configured. \n",
-      "2025-08-01 04:19:30 - INFO - CONTEXT is properly configured. \n",
-      "2025-08-01 04:19:30 - INFO - CHROMA is properly configured. \n",
-      "2025-08-01 04:19:30 - INFO - CACHE is properly configured. \n",
-      "2025-08-01 04:19:30 - INFO - MANIFEST is properly configured. \n"
->>>>>>> 35150162
-     ]
-    }
-   ],
-   "source": [
-    "CONFIG_PATH = \"../configs/config.yaml\"\n",
-    "SECRETS_PATH = \"../configs/secrets.yaml\"\n",
-    "\n",
-    "LOCAL_MODEL_PATH: Path = Path(\"/home/jovyan/datafabric/Qwen2.5-VL-7B-Instruct-quantized.w4a16\")\n",
-    "CONTEXT_DIR: Path = Path(\"../data/context\")             \n",
-    "CHROMA_DIR: Path = Path(\"../data/chroma_store\")     \n",
-    "CACHE_DIR: Path = CHROMA_DIR / \"semantic_cache\"\n",
-    "MANIFEST_PATH: Path = CHROMA_DIR / \"manifest.json\"\n",
-    "\n",
-    "IMAGE_DIR = CONTEXT_DIR / \"images\"\n",
-    "WIKI_METADATA_DIR = CONTEXT_DIR / \"wiki_flat_structure.json\"\n",
-    "\n",
-    "DEMO_FOLDER = \"../demo\"\n",
-    "\n",
-    "CHROMA_DIR.mkdir(parents=True, exist_ok=True)\n",
-    "CACHE_DIR.mkdir(parents=True, exist_ok=True)\n",
-    "\n",
-    "multimodal_rag_asset_status(\n",
-    "    local_model_path=LOCAL_MODEL_PATH,\n",
-    "    config_path=CONFIG_PATH,\n",
-    "    secrets_path=SECRETS_PATH,\n",
-    "    wiki_metadata_dir=WIKI_METADATA_DIR,\n",
-    "    context_dir=CONTEXT_DIR,\n",
-    "    chroma_dir=CHROMA_DIR,\n",
-    "    cache_dir=CACHE_DIR,\n",
-    "    manifest_path=MANIFEST_PATH\n",
-    ")"
-   ]
-  },
-  {
-   "cell_type": "markdown",
-   "id": "a7062ee0",
-   "metadata": {},
-   "source": [
-    "### Config Loading\n",
-    "\n",
-    "In this section, we load configuration parameters from the YAML file in the configs folder.\n",
-    "\n",
-    "- **config.yaml**: Contains non-sensitive configuration parameters like model sources and URLs"
-   ]
-  },
-  {
-   "cell_type": "code",
-   "execution_count": 8,
-   "id": "4e0b7464-ad76-47f2-94f0-e70c4d4cc380",
-   "metadata": {},
-   "outputs": [],
-   "source": [
-    "config = load_config(CONFIG_PATH)"
-   ]
-  },
-  {
-   "cell_type": "markdown",
-   "id": "20ca6361-dd3c-4778-9a9d-b11da7b20151",
-   "metadata": {},
-   "source": [
-    "### Config HuggingFace Caches\n",
-    "\n",
-    "In the next cell, we configure HuggingFace cache, so that all the models downloaded from them are persisted locally, even after the workspace is closed. This is a future desired feature for AI Studio and the GenAI addon."
-   ]
-  },
-  {
-   "cell_type": "code",
-   "execution_count": 9,
-   "id": "965e4ea4-084a-4f32-9f51-9ead89dd16fd",
-   "metadata": {},
-   "outputs": [],
-   "source": [
-    "# Configure HuggingFace cache\n",
-    "configure_hf_cache()"
-   ]
-  },
-  {
-   "cell_type": "code",
-   "execution_count": 10,
-   "id": "41d47161-f197-409b-9a43-a3f59f1f695c",
-   "metadata": {},
-   "outputs": [
-    {
-     "data": {
-      "application/vnd.jupyter.widget-view+json": {
-<<<<<<< HEAD
-       "model_id": "a970186bf0f54efd80675f65a8a51b26",
-=======
-       "model_id": "df39b43d93a8483cbc61f6efe0cbf8a3",
->>>>>>> 35150162
-       "version_major": 2,
-       "version_minor": 0
-      },
-      "text/plain": [
-       "modules.json:   0%|          | 0.00/387 [00:00<?, ?B/s]"
-      ]
-     },
-     "metadata": {},
-     "output_type": "display_data"
-    },
-    {
-     "data": {
-      "application/vnd.jupyter.widget-view+json": {
-<<<<<<< HEAD
-       "model_id": "a584b38ac35849348cf7c512c91c8247",
-=======
-       "model_id": "ddb3957fa33045548d2bcb0d16582c38",
->>>>>>> 35150162
-       "version_major": 2,
-       "version_minor": 0
-      },
-      "text/plain": [
-       "README.md: 0.00B [00:00, ?B/s]"
-      ]
-     },
-     "metadata": {},
-     "output_type": "display_data"
-    },
-    {
-     "data": {
-      "application/vnd.jupyter.widget-view+json": {
-<<<<<<< HEAD
-       "model_id": "a110d85c43d044199561e51b38b9b961",
-=======
-       "model_id": "62245f3bcf6a4f4ebca90a076cd07bb1",
->>>>>>> 35150162
-       "version_major": 2,
-       "version_minor": 0
-      },
-      "text/plain": [
-       "sentence_bert_config.json:   0%|          | 0.00/57.0 [00:00<?, ?B/s]"
-      ]
-     },
-     "metadata": {},
-     "output_type": "display_data"
-    },
-    {
-     "data": {
-      "application/vnd.jupyter.widget-view+json": {
-<<<<<<< HEAD
-       "model_id": "ac8b8bdbc8ad4c5ca6ef68029cbd794d",
-=======
-       "model_id": "1b934df5d8fc4d869b3b60cc60a46ac8",
->>>>>>> 35150162
-       "version_major": 2,
-       "version_minor": 0
-      },
-      "text/plain": [
-       "config.json:   0%|          | 0.00/616 [00:00<?, ?B/s]"
-      ]
-     },
-     "metadata": {},
-     "output_type": "display_data"
-    },
-    {
-     "data": {
-      "application/vnd.jupyter.widget-view+json": {
-<<<<<<< HEAD
-       "model_id": "26f55ba298864adca9db6cfcbd898bcb",
-=======
-       "model_id": "7ea034b386d549cf9f5327d8739a66b9",
->>>>>>> 35150162
-       "version_major": 2,
-       "version_minor": 0
-      },
-      "text/plain": [
-       "model.safetensors:   0%|          | 0.00/1.34G [00:00<?, ?B/s]"
-      ]
-     },
-     "metadata": {},
-     "output_type": "display_data"
-<<<<<<< HEAD
-=======
-    },
-    {
-     "data": {
-      "application/vnd.jupyter.widget-view+json": {
-       "model_id": "00040bf32e5d480aa8bf3c93a7770220",
-       "version_major": 2,
-       "version_minor": 0
-      },
-      "text/plain": [
-       "tokenizer_config.json:   0%|          | 0.00/314 [00:00<?, ?B/s]"
-      ]
-     },
-     "metadata": {},
-     "output_type": "display_data"
-    },
-    {
-     "data": {
-      "application/vnd.jupyter.widget-view+json": {
-       "model_id": "af1246f7672a4e4987c95c1a4351d27e",
-       "version_major": 2,
-       "version_minor": 0
-      },
-      "text/plain": [
-       "vocab.txt: 0.00B [00:00, ?B/s]"
-      ]
-     },
-     "metadata": {},
-     "output_type": "display_data"
-    },
-    {
-     "data": {
-      "application/vnd.jupyter.widget-view+json": {
-       "model_id": "e9c54395002948279ef6f8a7694faa59",
-       "version_major": 2,
-       "version_minor": 0
-      },
-      "text/plain": [
-       "tokenizer.json: 0.00B [00:00, ?B/s]"
-      ]
-     },
-     "metadata": {},
-     "output_type": "display_data"
-    },
-    {
-     "data": {
-      "application/vnd.jupyter.widget-view+json": {
-       "model_id": "5d3eb64129d545df8d86f1ac0249100b",
-       "version_major": 2,
-       "version_minor": 0
-      },
-      "text/plain": [
-       "special_tokens_map.json:   0%|          | 0.00/125 [00:00<?, ?B/s]"
-      ]
-     },
-     "metadata": {},
-     "output_type": "display_data"
-    },
-    {
-     "data": {
-      "application/vnd.jupyter.widget-view+json": {
-       "model_id": "6afbdc45b2394342850042fccab3ad2d",
-       "version_major": 2,
-       "version_minor": 0
-      },
-      "text/plain": [
-       "config.json:   0%|          | 0.00/201 [00:00<?, ?B/s]"
-      ]
-     },
-     "metadata": {},
-     "output_type": "display_data"
-    },
-    {
-     "name": "stdout",
-     "output_type": "stream",
-     "text": [
-      "CPU times: user 2.02 s, sys: 1.62 s, total: 3.64 s\n",
-      "Wall time: 32.6 s\n"
-     ]
->>>>>>> 35150162
-    }
-   ],
-   "source": [
-    "%%time\n",
-    "\n",
-    "# Initialize HuggingFace Embeddings\n",
-    "embeddings = HuggingFaceEmbeddings(\n",
-    "    model_name=\"intfloat/e5-large-v2\",\n",
-    "    cache_folder=\"/tmp/hf_cache\"\n",
-    ")"
-   ]
-  },
-  {
-   "cell_type": "markdown",
-   "id": "1d92659e-23ea-4965-bb27-58cd1dd0f3ec",
-   "metadata": {},
-   "source": [
-    "## Step 1: Data Loading & Cleaning\n",
-    "\n",
-    "`wiki_flat_structure.json` is a custom json metadata for ADO Wiki data. It is flatly structured, with keys for filepath, md content, and a list of images. We also have a image folder that contains all the images for every md page. We directly scrape this data from ADO and perform any cleanup if necessary.\n",
-    "\n",
-    "- **secrets.yaml**: For Freemium users, use secrets.yaml to store your sensitive data like API Keys. If you are a Premium user, you can use secrets manager.\n",
-    "- **AIS Secrets Manager**: For Paid users, use the secrets manager in the `Project Setup` tab to configure your API key."
-   ]
-  },
-  {
-   "cell_type": "code",
-   "execution_count": 11,
-   "id": "915bdc8a-0cb9-4b17-8d8f-a56acb7ffcd2",
-   "metadata": {},
-   "outputs": [
-    {
-     "name": "stderr",
-     "output_type": "stream",
-     "text": [
-      "2025-08-01 04:20:03 - INFO - Environment variable not found... Secrets Manager not properly set. Falling to secrets.yaml.\n",
-      "2025-08-01 04:20:03 - INFO - Starting ADO Wiki clone process...\n",
-      "2025-08-01 04:20:03 - INFO - Cloning wiki 'Phoenix-DS-Platform.wiki' to temporary directory: /tmp/tmptckb87n6\n",
-      "2025-08-01 04:20:24 - INFO - Scanning for Markdown files...\n",
-      "2025-08-01 04:20:24 - INFO - → Found 570 Markdown pages.\n",
-      "2025-08-01 04:20:24 - INFO - Copying referenced images to ../data/context/images...\n",
-      "2025-08-01 04:20:31 - INFO - → 753 unique images copied.\n",
-      "2025-08-01 04:20:31 - INFO - Assembling flat JSON structure...\n",
-      "2025-08-01 04:20:31 - INFO - ✅ Wiki data successfully cloned to ../data/context\n",
-      "2025-08-01 04:20:31 - INFO - Cleaned up temporary directory: /tmp/tmptckb87n6\n",
-      "2025-08-01 04:20:31 - INFO - ✅ Wiki data preparation step completed successfully.\n"
-     ]
-    },
-    {
-     "name": "stdout",
-     "output_type": "stream",
-     "text": [
-      "CPU times: user 689 ms, sys: 808 ms, total: 1.5 s\n",
-      "Wall time: 27.9 s\n"
-     ]
-    }
-   ],
-   "source": [
-    "%%time\n",
-    "\n",
-    "ADO_PAT = os.getenv(\"AIS_ADO_TOKEN\")\n",
-    "if not ADO_PAT:\n",
-    "    logger.info(\"Environment variable not found... Secrets Manager not properly set. Falling to secrets.yaml.\")\n",
-    "    try:\n",
-    "        secrets = load_secrets(SECRETS_PATH)\n",
-    "        ADO_PAT = secrets.get('AIS_ADO_TOKEN')\n",
-    "    except NameError:\n",
-    "        logger.error(\"The 'secrets' object is not defined or available.\")\n",
-    "\n",
-    "try:\n",
-    "    orchestrate_wiki_clone(\n",
-    "        pat=ADO_PAT,\n",
-    "        config=config,\n",
-    "        output_dir=CONTEXT_DIR\n",
-    "    )\n",
-    "    logger.info(\"✅ Wiki data preparation step completed successfully.\")\n",
-    "\n",
-    "except Exception as e:\n",
-    "    logger.error(\"Halting notebook execution due to a critical error in the wiki preparation step.\")"
-   ]
-  },
-  {
-   "cell_type": "code",
-   "execution_count": 12,
-   "id": "fb4c1589-285f-4e72-ab8e-5ae9fbd4043d",
-   "metadata": {},
-   "outputs": [
-    {
-     "name": "stderr",
-     "output_type": "stream",
-     "text": [
-      "2025-08-01 04:20:32 - WARNING - ⚠️ 94 broken image refs filtered out\n",
-      "2025-08-01 04:20:32 - INFO - Docs loaded: 570 docs, avg_tokens=3126\n"
-     ]
-    },
-    {
-     "name": "stdout",
-     "output_type": "stream",
-     "text": [
-      "CPU times: user 31.3 ms, sys: 45 ms, total: 76.2 ms\n",
-      "Wall time: 753 ms\n"
-     ]
-    }
-   ],
-   "source": [
-    "%%time\n",
-    "\n",
-    "WIKI_METADATA_DIR   = Path(WIKI_METADATA_DIR)\n",
-    "IMAGE_DIR = Path(IMAGE_DIR)\n",
-    "\n",
-    "mm_raw_docs = load_mm_docs_clean(WIKI_METADATA_DIR, Path(IMAGE_DIR))\n",
-    "\n",
-    "def log_stage(name: str, docs: List[Document]):\n",
-    "    logger.info(f\"{name}: {len(docs)} docs, avg_tokens={sum(len(d.page_content) for d in docs)/len(docs):.0f}\")\n",
-    "log_stage(\"Docs loaded\", mm_raw_docs)"
-   ]
-  },
-  {
-   "cell_type": "markdown",
-   "id": "bc63ed05-192e-4f59-856c-cf9bff160fc8",
-   "metadata": {},
-   "source": [
-    "## Step 2: Creation of Chunks\n",
-    "\n",
-    "Here, we split the loaded documents into chunks, so we have smaller and more specific texts to add to our vector database. \n",
-    "\n",
-    "We chunk based on header style, and then within each header style we futher chunk based on the provided chunk size. Each chunk retains the page name, which preserves the relevance of each chunk. "
-   ]
-  },
-  {
-   "cell_type": "code",
-   "execution_count": 13,
-   "id": "c3dbd381-58b8-4569-aa75-b26d07556b09",
-   "metadata": {},
-   "outputs": [
-    {
-     "name": "stderr",
-     "output_type": "stream",
-     "text": [
-      "2025-08-01 04:20:32 - INFO - Chunking complete: 570 docs → 2646 chunks (avg 720 chars)\n"
-     ]
-    },
-    {
-     "name": "stdout",
-     "output_type": "stream",
-     "text": [
-      "CPU times: user 64.9 ms, sys: 7.4 ms, total: 72.3 ms\n",
-      "Wall time: 68.2 ms\n"
-     ]
-    }
-   ],
-   "source": [
-    "%%time\n",
-    "\n",
-    "def chunk_documents(\n",
-    "    docs,\n",
-    "    chunk_size: int = 1200,\n",
-    "    overlap: int = 200,\n",
-    ") -> list[Document]:\n",
-    "    \"\"\"\n",
-    "    1) Split each wiki page on Markdown headers (#, ## …) to keep logical\n",
-    "       sections together.\n",
-    "    2) Recursively break long sections to <= `chunk_size` chars with `overlap`.\n",
-    "    3) Prefix every chunk with its page-title and store the title in metadata.\n",
-    "    \"\"\"\n",
-    "    header_splitter = MarkdownHeaderTextSplitter(\n",
-    "        headers_to_split_on=[(\"#\", \"title\"), (\"##\", \"section\")]\n",
-    "    )\n",
-    "    recursive_splitter = RecursiveCharacterTextSplitter(\n",
-    "        chunk_size=chunk_size,\n",
-    "        chunk_overlap=overlap,\n",
-    "    )\n",
-    "\n",
-    "    all_chunks: list[Document] = []\n",
-    "    for doc in docs:\n",
-    "        page_title = Path(doc.metadata[\"source\"]).stem.replace(\"-\", \" \")\n",
-    "\n",
-    "        # 1️. section‑level split (returns list[Document])\n",
-    "        section_docs = header_splitter.split_text(doc.page_content)\n",
-    "\n",
-    "        for section in section_docs:\n",
-    "            # 2. size‑based split inside each section\n",
-    "            tiny_texts = recursive_splitter.split_text(section.page_content)\n",
-    "\n",
-    "            for idx, tiny in enumerate(tiny_texts):\n",
-    "                all_chunks.append(\n",
-    "                    Document(\n",
-    "                        page_content=f\"{page_title}\\n\\n{tiny.strip()}\",\n",
-    "                        metadata={\n",
-    "                            \"title\": page_title,\n",
-    "                            \"source\": doc.metadata[\"source\"],\n",
-    "                            \"section_header\": section.metadata.get(\"header\", \"\"),\n",
-    "                            \"chunk_id\": idx,\n",
-    "                        },\n",
-    "                    )\n",
-    "                )\n",
-    "    if all_chunks:\n",
-    "        avg_len = int(mean(len(c.page_content) for c in all_chunks))\n",
-    "        logger.info(\n",
-    "            \"Chunking complete: %d docs → %d chunks (avg %d chars)\",\n",
-    "            len(docs),\n",
-    "            len(all_chunks),\n",
-    "            avg_len,\n",
-    "        )\n",
-    "    else:\n",
-    "        logger.warning(\"Chunking produced zero chunks for %d docs\", len(docs))\n",
-    "\n",
-    "    return all_chunks\n",
-    "\n",
-    "splits = chunk_documents(mm_raw_docs)"
-   ]
-  },
-  {
-   "cell_type": "markdown",
-   "id": "c33fda9b-e514-4ecd-b480-f07955e08233",
-   "metadata": {},
-   "source": [
-    "## Step 3: Setup Embeddings & Vector Store\n",
-    "Here we setup Siglip for Image embeddings, and also transform our cleaned text chunks into embeddings to be stored in Chroma. We store the chroma data locally on the disk to reduce memory usage. "
-   ]
-  },
-  {
-   "cell_type": "markdown",
-   "id": "21cd5fbc",
-   "metadata": {},
-   "source": [
-    "### Setup Text ChromaDB"
-   ]
-  },
-  {
-   "cell_type": "code",
-   "execution_count": 14,
-   "id": "e83d3d3f-87a8-4209-a805-59983479d629",
-   "metadata": {},
-   "outputs": [
-    {
-     "name": "stderr",
-     "output_type": "stream",
-     "text": [
-      "2025-08-01 04:20:32 - INFO - Loading existing Chroma index from ../data/chroma_store\n"
-     ]
-    },
-    {
-     "name": "stdout",
-     "output_type": "stream",
-     "text": [
-      "CPU times: user 163 ms, sys: 41.3 ms, total: 205 ms\n",
-      "Wall time: 278 ms\n"
-     ]
-    }
-   ],
-   "source": [
-    "%%time\n",
-    "\n",
-    "# 1) TEXT store\n",
-    "def _current_manifest() -> Dict[str, str]:\n",
-    "    \"\"\"\n",
-    "    Returns a dictionary mapping every context JSON file to its SHA256 content hash.\n",
-    "    This allows detecting changes in file content, not just filenames.\n",
-    "    \"\"\"\n",
-    "    manifest = {}\n",
-    "    json_files = sorted(CONTEXT_DIR.rglob(\"*.json\"))\n",
-    "\n",
-    "    for file_path in json_files:\n",
-    "        try:\n",
-    "            with open(file_path, \"rb\") as f:\n",
-    "                file_bytes = f.read()\n",
-    "                file_hash = hashlib.sha256(file_bytes).hexdigest()\n",
-    "                manifest[str(file_path.resolve())] = file_hash\n",
-    "        except IOError as e:\n",
-    "            logger.error(f\"Could not read file {file_path} for hashing: {e}\")\n",
-    "    return manifest\n",
-    "\n",
-    "def _needs_rebuild() -> bool:\n",
-    "    \"\"\"\n",
-    "    Determines if the ChromaDB needs to be rebuilt.\n",
-    "    A rebuild is needed if:\n",
-    "    1. The Chroma directory or manifest file doesn't exist.\n",
-    "    2. The manifest is unreadable.\n",
-    "    3. The stored file hashes in the manifest do not match the current file hashes.\n",
-    "    \"\"\"\n",
-    "    if not CHROMA_DIR.exists() or not MANIFEST_PATH.exists():\n",
-    "        logger.info(\"Chroma directory or manifest not found. A rebuild is required.\")\n",
-    "        return True\n",
-    "    try:\n",
-    "        old_manifest = json.loads(MANIFEST_PATH.read_text())\n",
-    "    except Exception as e:\n",
-    "        logger.warning(f\"Could not read manifest file. A rebuild is required. Error: {e}\")\n",
-    "        return True\n",
-    "\n",
-    "    current_manifest = _current_manifest()\n",
-    "    if old_manifest != current_manifest:\n",
-    "        logger.info(\"Data content has changed. A rebuild is required.\")\n",
-    "        return True\n",
-    "\n",
-    "    return False\n",
-    "\n",
-    "def _save_manifest(manifest: Dict[str, str]) -> None:\n",
-    "    \"\"\"Saves the current data manifest (mapping file paths to hashes) to disk.\"\"\"\n",
-    "    CHROMA_DIR.mkdir(parents=True, exist_ok=True)\n",
-    "    MANIFEST_PATH.write_text(json.dumps(manifest, indent=2))\n",
-    "\n",
-    "def _build_text_db() -> Chroma:\n",
-    "    collection = \"mm_text\"\n",
-    "    # The rebuild check is now done outside this function.\n",
-    "    # We check if the directory exists. If not, we build.\n",
-    "    if not CHROMA_DIR.exists() or not (CHROMA_DIR / \"chroma.sqlite3\").exists():\n",
-    "        logger.info(\"Creating new text context index in %s ...\", CHROMA_DIR)\n",
-    "        chroma = Chroma.from_documents(\n",
-    "            documents          = splits,\n",
-    "            embedding          = embeddings,\n",
-    "            collection_name    = collection,\n",
-    "            persist_directory  = str(CHROMA_DIR),\n",
-    "        )\n",
-    "        return chroma\n",
-    "\n",
-    "    logger.info(\"Loading existing Chroma index from %s\", CHROMA_DIR)\n",
-    "    return Chroma(\n",
-    "        collection_name   = collection,\n",
-    "        persist_directory = str(CHROMA_DIR),\n",
-    "        embedding_function= embeddings,\n",
-    "    )\n",
-    "    \n",
-    "# Check if a rebuild is needed and wipe the old DB if so.\n",
-    "# This ensures both the text and image databases are rebuilt from scratch.\n",
-    "if _needs_rebuild():\n",
-    "    logger.warning(\"REBUILDING: Wiping old ChromaDB store at %s\", CHROMA_DIR)\n",
-    "    if CHROMA_DIR.exists():\n",
-    "        shutil.rmtree(CHROMA_DIR)\n",
-    "    # Save the new manifest immediately after deciding to rebuild\n",
-    "    _save_manifest(_current_manifest())\n",
-    "\n",
-    "# Now, initialize your databases. They will be created fresh if they were just deleted.\n",
-    "text_db = _build_text_db()\n",
-    "CACHE_DIR.mkdir(parents=True, exist_ok=True)"
-   ]
-  },
-  {
-   "cell_type": "markdown",
-   "id": "0b2c64bd",
-   "metadata": {},
-   "source": [
-    "### Setup Image ChromaDB"
-   ]
-  },
-  {
-   "cell_type": "code",
-   "execution_count": 15,
-   "id": "50a39492",
-   "metadata": {},
-   "outputs": [
-    {
-     "data": {
-      "application/vnd.jupyter.widget-view+json": {
-       "model_id": "c44217dc3fc5473f83dc98d6d2c60c6b",
-       "version_major": 2,
-       "version_minor": 0
-      },
-      "text/plain": [
-       "config.json:   0%|          | 0.00/253 [00:00<?, ?B/s]"
-      ]
-     },
-     "metadata": {},
-     "output_type": "display_data"
-    },
-    {
-     "data": {
-      "application/vnd.jupyter.widget-view+json": {
-       "model_id": "ac402154fc394489ad741582711292be",
-       "version_major": 2,
-       "version_minor": 0
-      },
-      "text/plain": [
-       "model.safetensors:   0%|          | 0.00/1.50G [00:00<?, ?B/s]"
-      ]
-     },
-     "metadata": {},
-     "output_type": "display_data"
-    },
-    {
-     "name": "stderr",
-     "output_type": "stream",
-     "text": [
-      "Using a slow image processor as `use_fast` is unset and a slow processor was saved with this model. `use_fast=True` will be the default behavior in v4.52, even if the model was saved with a slow processor. This will result in minor differences in outputs. You'll still be able to use a slow processor with `use_fast=False`.\n"
-     ]
-    },
-    {
-     "data": {
-      "application/vnd.jupyter.widget-view+json": {
-       "model_id": "030bfb29e3294d8e9025d94a41b0a075",
-       "version_major": 2,
-       "version_minor": 0
-      },
-      "text/plain": [
-       "preprocessor_config.json:   0%|          | 0.00/394 [00:00<?, ?B/s]"
-      ]
-     },
-     "metadata": {},
-     "output_type": "display_data"
-    },
-    {
-     "data": {
-      "application/vnd.jupyter.widget-view+json": {
-       "model_id": "42b61845b9564846a7bbcf7e18adb13c",
-       "version_major": 2,
-       "version_minor": 0
-      },
-      "text/plain": [
-       "tokenizer_config.json: 0.00B [00:00, ?B/s]"
-      ]
-     },
-     "metadata": {},
-     "output_type": "display_data"
-    },
-    {
-     "data": {
-      "application/vnd.jupyter.widget-view+json": {
-       "model_id": "ceef3802f58d4efaa30b7432810ffaee",
-       "version_major": 2,
-       "version_minor": 0
-      },
-      "text/plain": [
-       "tokenizer.model:   0%|          | 0.00/4.24M [00:00<?, ?B/s]"
-      ]
-     },
-     "metadata": {},
-     "output_type": "display_data"
-    },
-    {
-     "data": {
-      "application/vnd.jupyter.widget-view+json": {
-       "model_id": "9bddf515fabd440a9c733f71b560ab12",
-       "version_major": 2,
-       "version_minor": 0
-      },
-      "text/plain": [
-       "tokenizer.json:   0%|          | 0.00/34.4M [00:00<?, ?B/s]"
-      ]
-     },
-     "metadata": {},
-     "output_type": "display_data"
-    },
-    {
-     "data": {
-      "application/vnd.jupyter.widget-view+json": {
-       "model_id": "30f9b207f3804d16951cc8d3825b4d9f",
-       "version_major": 2,
-       "version_minor": 0
-      },
-      "text/plain": [
-       "special_tokens_map.json:   0%|          | 0.00/636 [00:00<?, ?B/s]"
-      ]
-     },
-     "metadata": {},
-     "output_type": "display_data"
-    },
-    {
-     "name": "stderr",
-     "output_type": "stream",
-     "text": [
-      "2025-08-01 04:21:49 - INFO - Indexed 767 unique images.\n"
-     ]
-    },
-    {
-     "name": "stdout",
-     "output_type": "stream",
-     "text": [
-      "CPU times: user 34.7 s, sys: 9.76 s, total: 44.4 s\n",
-      "Wall time: 1min 16s\n"
-     ]
-    }
-   ],
-   "source": [
-    "%%time\n",
-    "\n",
-    "#  Helper: walk all docs once and gather *unique* image vectors + metadata\n",
-    "def _collect_image_vectors():\n",
-    "    \"\"\"\n",
-    "    Scans every wiki page for image references and returns three parallel lists:\n",
-    "        img_paths : list[str]   → full file-system paths (for SigLIP)\n",
-    "        img_ids   : list[str]   → unique key per (page, image) pair\n",
-    "        img_meta  : list[dict]  → {\"source\": wiki_page, \"image\": file_name}\n",
-    "    Runs in < 1s even for thousands of docs.\n",
-    "    \"\"\"\n",
-    "    img_paths, img_ids, img_meta = [], [], []\n",
-    "    seen = set()\n",
-    "\n",
-    "    for doc in mm_raw_docs:                         # raw wiki pages\n",
-    "        src = doc.metadata[\"source\"]\n",
-    "        for name in doc.metadata.get(\"images\", []): # list[str]\n",
-    "            img_id = f\"{src}::{name}\"\n",
-    "            if img_id in seen:\n",
-    "                continue                            # de‑dupe\n",
-    "            seen.add(img_id)\n",
-    "\n",
-    "            img_paths.append(str(IMAGE_DIR / name))\n",
-    "            img_ids.append(img_id)\n",
-    "            img_meta.append({\"source\": src, \"image\": name})\n",
-    "\n",
-    "    return img_paths, img_ids, img_meta\n",
-    "\n",
-    "siglip_embeddings = SiglipEmbeddings(\"google/siglip2-base-patch16-224\", DEVICE)\n",
-    "\n",
-    "# 2) IMAGE store\n",
-    "image_db = Chroma(\n",
-    "    collection_name    = \"mm_image\",\n",
-    "    persist_directory  = str(CHROMA_DIR),   # SAME dir as text db\n",
-    "    embedding_function = siglip_embeddings, # <-- class you kept\n",
-    ")\n",
-    "\n",
-    "# Populate vectors *only* if it is empty\n",
-    "if not image_db._collection.count():\n",
-    "    img_paths, img_ids, img_meta = _collect_image_vectors()\n",
-    "    image_db.add_texts(texts=img_paths, metadatas=img_meta, ids=img_ids)\n",
-    "    image_db.persist()\n",
-    "    logger.info(\"Indexed %d unique images.\", len(img_paths))\n",
-    "else:\n",
-    "    logger.info(\"Loaded existing image index (%d vectors).\",\n",
-    "                image_db._collection.count())\n"
-   ]
-  },
-  {
-   "cell_type": "markdown",
-   "id": "e9b7a32f-81e5-49bb-94c3-04a480e4be89",
-   "metadata": {},
-   "source": [
-    "### Setup Memory Store"
-   ]
-  },
-  {
-   "cell_type": "code",
-   "execution_count": 16,
-   "id": "c9473fbc-bbbb-40b2-b344-decd9322a303",
-   "metadata": {},
-   "outputs": [],
-   "source": [
-    "# Initialize the semantic cache\n",
-    "semantic_cache = SemanticCache(persist_directory=CACHE_DIR, embedding_function=embeddings)"
-   ]
-  },
-  {
-   "cell_type": "markdown",
-   "id": "88fd4358-0385-4cd3-bd2d-7da53a627418",
-   "metadata": {},
-   "source": [
-    "## Step 4: Retrieval Function\n",
-    "\n",
-    "This code implements a hybrid retrieval process that combines two powerful search techniques to find the most relevant text documents and associated images.\n",
-    "\n",
-    "1.  **Initial Recall (Hybrid Search)**: The system performs two searches in parallel:\n",
-    "    * **Dense Search**: A vector similarity search against `text_db` (ChromaDB) to find semantically related documents.\n",
-    "    * **Sparse Search**: A keyword-based search using a `BM25` index to find documents with exact term matches.\n",
-    "\n",
-    "2.  **Fusion (RRF)**: The results from both searches are combined into a single, more robust ranked list using **Reciprocal Rank Fusion (RRF)**. This method intelligently merges the rankings without needing complex parameter tuning.\n",
-    "\n",
-    "3.  **Image Retrieval**: Using the top text documents from the fused list, the system performs a targeted search in the `image_db` to find images that are on the same source pages, ensuring contextual relevance.\n",
-    "\n",
-    "\n"
-   ]
-  },
-  {
-   "cell_type": "code",
-   "execution_count": 17,
-   "id": "cbf1f37f-11ff-4bf7-bae6-5e15470a8ff8",
-   "metadata": {},
-   "outputs": [
-    {
-     "name": "stderr",
-     "output_type": "stream",
-     "text": [
-      "2025-08-01 04:21:49 - INFO - De-duplicated 2646 chunks down to 2635 unique chunks.\n"
-     ]
-    }
-   ],
-   "source": [
-    "# This is necessary because the chunking process can sometimes create identical chunks.\n",
-    "unique_docs_map = {doc.page_content: doc for doc in splits}\n",
-    "unique_splits = list(unique_docs_map.values())\n",
-    "\n",
-    "logger.info(f\"De-duplicated {len(splits)} chunks down to {len(unique_splits)} unique chunks.\")\n",
-    "\n",
-    "# Now, build the BM25 index and the final doc_map using only the unique documents.\n",
-    "# This ensures the index and the search corpus are perfectly aligned.\n",
-    "corpus = [doc.page_content for doc in unique_splits]\n",
-    "tokenized_corpus = [doc.split(\" \") for doc in corpus]\n",
-    "bm25 = BM25Okapi(tokenized_corpus)\n",
-    "doc_map = {doc.page_content: doc for doc in unique_splits}\n",
-    "\n",
-    "# %%\n",
-    "# Helper function for Reciprocal Rank Fusion\n",
-    "def reciprocal_rank_fusion(\n",
-    "    results: list[list[Document]], k: int = 60\n",
-    ") -> list[tuple[Document, float]]:\n",
-    "    \"\"\"Performs RRF on multiple lists of ranked documents.\"\"\"\n",
-    "    ranked_lists = [\n",
-    "        {doc.page_content: (doc, i + 1) for i, doc in enumerate(res)}\n",
-    "        for res in results\n",
-    "    ]\n",
-    "    rrf_scores = defaultdict(float)\n",
-    "    all_docs = {}\n",
-    "    for ranked_list in ranked_lists:\n",
-    "        for content, (doc, rank) in ranked_list.items():\n",
-    "            rrf_scores[content] += 1 / (k + rank)\n",
-    "            if content not in all_docs:\n",
-    "                all_docs[content] = doc\n",
-    "    fused_results = [\n",
-    "        (all_docs[content], rrf_scores[content])\n",
-    "        for content in sorted(rrf_scores, key=rrf_scores.get, reverse=True)\n",
-    "    ]\n",
-    "    return fused_results\n",
-    "\n",
-    "\n",
-    "def retrieve_mm(\n",
-    "    query: str,\n",
-    "    text_db: Chroma,\n",
-    "    image_db: Chroma,\n",
-    "    bm25_index: BM25Okapi,\n",
-    "    doc_map: dict,\n",
-    "    k_text: int = 3,\n",
-    "    k_img: int = 4,\n",
-    "    recall_k: int = 20,\n",
-    ") -> dict[str, any]:\n",
-    "    \"\"\"\n",
-    "    Performs hybrid search for text and retrieves contextually relevant images.\n",
-    "    \"\"\"\n",
-    "    # 1. Hybrid Search for Text\n",
-    "    dense_hits = text_db.similarity_search(query, k=recall_k)\n",
-    "    tokenized_query = query.lower().split(\" \")\n",
-    "    sparse_texts = bm25_index.get_top_n(tokenized_query, list(doc_map.keys()), n=recall_k)\n",
-    "    sparse_hits = [doc_map[text] for text in sparse_texts]\n",
-    "\n",
-    "    if not dense_hits and not sparse_hits:\n",
-    "        return {\"docs\": [], \"scores\": [], \"images\": []}\n",
-    "\n",
-    "    fused_results = reciprocal_rank_fusion([dense_hits, sparse_hits])\n",
-    "    final_docs = [doc for doc, score in fused_results[:k_text]]\n",
-    "    final_scores = [score for doc, score in fused_results[:k_text]]\n",
-    "\n",
-    "    # 2. Retrieve Relevant Images\n",
-    "    retrieved_images = []\n",
-    "    if final_docs:\n",
-    "        # Get the source pages of the top text results\n",
-    "        final_sources = list(set(d.metadata[\"source\"] for d in final_docs))\n",
-    "\n",
-    "        # Perform a vector search for images, filtered by the relevant sources\n",
-    "        # The image_db's embedding function (SigLIP) will automatically handle the text query.\n",
-    "        image_hits = image_db.similarity_search(\n",
-    "            query,\n",
-    "            k=k_img,\n",
-    "            filter={\"source\": {\"$in\": final_sources}}\n",
-    "        )\n",
-    "        # The `page_content` of an image document is its path/name\n",
-    "        retrieved_images = [img.page_content for img in image_hits]\n",
-    "\n",
-    "    return {\n",
-    "        \"docs\": final_docs,\n",
-    "        \"scores\": final_scores,\n",
-    "        \"images\": retrieved_images,\n",
-    "    }"
-   ]
-  },
-  {
-   "cell_type": "markdown",
-   "id": "58329084-640e-4b25-be70-ac1ec90467e9",
-   "metadata": {},
-   "source": [
-    "## Step 5: Model Setup & Chain Creation\n",
-    "\n",
-    "In this section, we set up our local Large Language Model (LLM) and integrate it into a Question Answering (QA) pipeline. We're using `internvl3-8b-instruct` as our multimodal model, which can process both text and images. This setup is encapsulated within the InternVLMM class, designed for efficient and robust multimodal interactions."
-   ]
-  },
-  {
-   "cell_type": "markdown",
-   "id": "77fcccbf",
-   "metadata": {},
-   "source": [
-    "### System Prompt"
-   ]
-  },
-  {
-   "cell_type": "markdown",
-   "id": "63929d26",
-   "metadata": {},
-   "source": [
-    "### InternVLMM QA Wrapper"
-   ]
-  },
-  {
-   "cell_type": "code",
-   "execution_count": 18,
-   "id": "910ccb5a-fb0c-4f7c-bc2a-69f464f3ffa4",
-   "metadata": {},
-   "outputs": [
-    {
-     "name": "stderr",
-     "output_type": "stream",
-     "text": [
-      "2025-08-01 04:21:49 - INFO - Loading /home/jovyan/datafabric/InternVL3-8B-Instruct ...\n"
-     ]
-    },
-    {
-     "name": "stdout",
-     "output_type": "stream",
-     "text": [
-      "FlashAttention2 is not installed.\n"
-     ]
-    },
-    {
-     "data": {
-      "application/vnd.jupyter.widget-view+json": {
-       "model_id": "9e289c88dbe541879d89701b0f660396",
-       "version_major": 2,
-       "version_minor": 0
-      },
-      "text/plain": [
-       "Loading checkpoint shards:   0%|          | 0/4 [00:00<?, ?it/s]"
-      ]
-     },
-     "metadata": {},
-     "output_type": "display_data"
-    },
-    {
-     "name": "stderr",
-     "output_type": "stream",
-     "text": [
-      "2025-08-01 04:23:14 - INFO - Model loaded on cuda.\n"
-     ]
-    },
-    {
-     "name": "stdout",
-     "output_type": "stream",
-     "text": [
-      "CPU times: user 12.4 s, sys: 10.4 s, total: 22.9 s\n",
-      "Wall time: 1min 24s\n"
-     ]
-    }
-   ],
-   "source": [
-    "%%time\n",
-    "\n",
-    "class QwenVLMM:\n",
-    "    \"\"\"\n",
-    "    Multimodal QA wrapper around the quantized Qwen2.5-VL model using vLLM.\n",
-    "    Requires:\n",
-    "      * `vllm` installed and importable.\n",
-    "      * `qwen_vl_utils.process_vision_info` for multimodal image handling.\n",
-    "      * HuggingFace transformers for tokenizer / image processor.\n",
-    "      * External retrieval function (e.g., `retrieve_mm`) and a `SemanticCache`-like cache.\n",
-    "    Expects the quantized safetensors model `RedHatAI/Qwen2.5-VL-7B-Instruct-quantized.w8a8`\n",
-    "    to be accessible (vLLM will pull it from HuggingFace).\n",
-    "    \"\"\"\n",
-    "\n",
-    "    def __init__(\n",
-    "        self,\n",
-    "        cache,\n",
-    "        text_db,\n",
-    "        image_db,\n",
-    "        bm25_index,\n",
-    "        doc_map: dict,\n",
-    "        model_name: str = \"RedHatAI/Qwen2.5-VL-7B-Instruct-quantized.w8a8\",\n",
-    "        base_for_tokenizer: str = \"Qwen/Qwen2.5-VL-7B-Instruct\",\n",
-    "        device: str = \"cuda\",\n",
-    "    ):\n",
-    "        self.cache = cache\n",
-    "        self.text_db = text_db\n",
-    "        self.image_db = image_db\n",
-    "        self.bm25_index = bm25_index\n",
-    "        self.doc_map = doc_map\n",
-    "\n",
-    "        self.model_name = model_name\n",
-    "        self.base_for_tokenizer = base_for_tokenizer\n",
-    "        self.device = device\n",
-    "\n",
-    "        self.tok = None\n",
-    "        self.image_processor = None\n",
-    "        self.llm = None  # vLLM instance\n",
-    "\n",
-    "        self._load()\n",
-    "\n",
-    "    # ---------- public function ----------\n",
-    "    def generate(self, query: str, force_regenerate: bool = False, **retrieval_kwargs) -> dict:\n",
-    "        \"\"\"\n",
-    "        Run retrieval, prompt assembly, and model generation via vLLM.\n",
-    "        \"\"\"\n",
-    "        # 1. Cache check\n",
-    "        if not force_regenerate:\n",
-    "            cached_result = self.cache.get(query, threshold=0.92)\n",
-    "            if cached_result:\n",
-    "                logger.info(f\"SEMANTIC CACHE HIT for query: '{query}'\")\n",
-    "                return cached_result\n",
-    "        if force_regenerate:\n",
-    "            logger.info(f\"Forced regeneration for query: '{query}'. Clearing old cache entry.\")\n",
-    "            self.cache.delete(query)\n",
-    "        logger.info(f\"CACHE MISS for query: '{query}'. Running full pipeline.\")\n",
-    "\n",
-    "        if self.llm is None or self.tok is None:\n",
-    "            return {\"reply\": \"Error: model not initialised.\", \"used_images\": []}\n",
-    "\n",
-    "        # 2. Retrieval\n",
-    "        hits = retrieve_mm(\n",
-    "            query,\n",
-    "            text_db=self.text_db,\n",
-    "            image_db=self.image_db,\n",
-    "            bm25_index=self.bm25_index,\n",
-    "            doc_map=self.doc_map,\n",
-    "            **retrieval_kwargs\n",
-    "        )\n",
-    "        docs = hits.get(\"docs\", [])\n",
-    "        images = hits.get(\"images\", [])\n",
-    "\n",
-    "        if not docs and not images:\n",
-    "            return {\"reply\": \"Based on the provided context, I cannot answer this question.\", \"used_images\": []}\n",
-    "\n",
-    "        # 3. Build prompt\n",
-    "        context_str = \"\\n\\n\".join(\n",
-    "            f\"<source_document name=\\\"{d.metadata.get('source', 'unknown')}\\\">\\n{d.page_content}\\n</source_document>\"\n",
-    "            for d in docs\n",
-    "        )\n",
-    "\n",
-    "        system_prompt = \"\"\"You are an AI Studio Expert Assistant. Your task is to answer the user's query based ONLY on the context provided. \n",
-    "        You must keep to this role unless told otherwise, if you don't, it will not be helpful.\n",
-    "        \n",
-    "        **Instructions:**\n",
-    "        1.  **Analyze Context:** First, analyze the user's images (if any) and the text in the `<context>` block.\n",
-    "        2.  **Synthesize Answer:** Answer the user's query directly, synthesizing information from the context.\n",
-    "        3.  **Cite Sources:** List all source documents you used in a `Source Documents` section.\n",
-    "        4.  **Handle Missing Information:** If the answer is not in the context, respond with this exact phrase: \"Based on the provided context, I cannot answer this question.\"\n",
-    "        5.  **Do not Hallucinate:** Do not hallucinate or make up factual information.\n",
-    "        \n",
-    "        **Output Format:**\n",
-    "        Your response must follow this exact markdown structure and nothing else. Do not add any other commentary.\n",
-    "        \n",
-    "        ### Visual Analysis\n",
-    "        (Analyze the user's images here.)\n",
-    "        \n",
-    "        ### Synthesized Answer\n",
-    "        (Your answer to the user's query goes here.)\n",
-    "        \n",
-    "        ### Source Documents\n",
-    "        (List the sources here, like [`source-file-name.md`].)\n",
-    "        \"\"\"\n",
-    "        \n",
-    "        user_content = f\"\"\"<context>\n",
-    "        {context_str}\n",
-    "        </context>\n",
-    "        \n",
-    "        <user_query>\n",
-    "        {query}\n",
-    "        </user_query>\"\"\"\n",
-    "\n",
-    "        # Build chat-like string compatible with Qwen-style instruction\n",
-    "        prompt_string = f\"<|system|>\\n{system_prompt}\\n<|end|>\\n<|user|>\\n{user_content}\\n<|end|>\"\n",
-    "\n",
-    "        # 4. Generation via vLLM\n",
-    "        try:\n",
-    "            self._clear_cuda()\n",
-    "\n",
-    "            vision_inputs = None\n",
-    "            if images:\n",
-    "                try:\n",
-    "                    # process_vision_info should convert image paths into whatever multimodal tokens the model expects\n",
-    "                    vision_inputs = process_vision_info(images)\n",
-    "                except Exception as e:\n",
-    "                    logger.warning(\"Vision processing failed, proceeding without visual input: %s\", e)\n",
-    "                    vision_inputs = None\n",
-    "\n",
-    "            sampling_params = SamplingParams(\n",
-    "                temperature=0.0,\n",
-    "                top_p=1.0,\n",
-    "                max_tokens=1024,\n",
-    "            )\n",
-    "\n",
-    "            if vision_inputs is not None:\n",
-    "                output = self.llm.generate(\n",
-    "                    prompt_string,\n",
-    "                    sampling_params=sampling_params,\n",
-    "                    vision=vision_inputs,  # assumes vLLM wrapper accepts a `vision` kwarg for multimodal\n",
-    "                )\n",
-    "            else:\n",
-    "                output = self.llm.generate(\n",
-    "                    prompt_string,\n",
-    "                    sampling_params=sampling_params,\n",
-    "                )\n",
-    "\n",
-    "            if output.outputs:\n",
-    "                reply = output.outputs[0].text.strip()\n",
-    "            else:\n",
-    "                reply = \"Error: no output from LLM.\"\n",
-    "\n",
-    "            self._clear_cuda()\n",
-    "            result = {\"reply\": reply, \"used_images\": images}\n",
-    "            self.cache.set(query, result)\n",
-    "            return result\n",
-    "\n",
-    "        except RuntimeError as e:\n",
-    "            msg = str(e).lower()\n",
-    "            if \"cuda\" in msg or \"out of memory\" in msg:\n",
-    "                logger.warning(\"CUDA error – resetting model: %s\", e)\n",
-    "                self._reset()\n",
-    "                error_reply = \"I ran into a GPU memory error – please try again.\"\n",
-    "            else:\n",
-    "                logger.error(\"Runtime error: %s\", e)\n",
-    "                error_reply = f\"Error: {e}\"\n",
-    "            return {\"reply\": error_reply, \"used_images\": images}\n",
-    "\n",
-    "    # ---------- internal helpers ----------\n",
-    "\n",
-    "    def _load(self):\n",
-    "        \"\"\"Load tokenizer, image_processor, & vLLM model.\"\"\"\n",
-    "        logger.info(\"Loading Qwen2.5-VL via vLLM...\")\n",
-    "        gc.collect()\n",
-    "        self._clear_cuda()\n",
-    "    \n",
-    "        # Tokenizer & image processor (base model)\n",
-    "        self.tok = AutoTokenizer.from_pretrained(\n",
-    "            self.base_for_tokenizer, trust_remote_code=True\n",
-    "        )\n",
-    "        if self.tok.pad_token is None:\n",
-    "            self.tok.pad_token = self.tok.eos_token\n",
-    "    \n",
-    "        self.image_processor = AutoImageProcessor.from_pretrained(\n",
-    "            self.base_for_tokenizer, trust_remote_code=True, use_fast=True\n",
-    "        )\n",
-    "    \n",
-    "        # Load vLLM with the quantized safetensors model (no use_mlock)\n",
-    "        self.llm = LLM(\n",
-    "            model=self.model_name,\n",
-    "            gpu_memory_utilization=0.90,\n",
-    "            tensor_parallel_size=1,\n",
-    "            trust_remote_code=True\n",
-    "        )\n",
-    "        logger.info(\"vLLM model loaded.\")\n",
-    "\n",
-    "\n",
-    "    def _reset(self):\n",
-    "        \"\"\"Free everything and reload on error.\"\"\"\n",
-    "        logger.warning(\"Resetting InternQwenVLMM model …\")\n",
-    "        try:\n",
-    "            del self.llm, self.tok, self.image_processor\n",
-    "        except Exception:\n",
-    "            pass\n",
-    "        self.llm = self.tok = self.image_processor = None\n",
-    "        gc.collect()\n",
-    "        self._clear_cuda()\n",
-    "        time.sleep(1)\n",
-    "        self._load()\n",
-    "\n",
-    "    @staticmethod\n",
-    "    def _clear_cuda():\n",
-    "        try:\n",
-    "            import torch\n",
-    "\n",
-    "            if torch.cuda.is_available():\n",
-    "                torch.cuda.empty_cache()\n",
-    "                torch.cuda.synchronize()\n",
-    "        except ImportError:\n",
-    "            pass\n",
-    "\n",
-    "\n",
-    "# Initalize mm llm\n",
-    "mm = QwenVLMM(\n",
-    "    cache=semantic_cache,\n",
-    "    text_db=text_db,\n",
-    "    image_db=image_db,\n",
-    "    bm25_index=bm25,\n",
-    "    doc_map=doc_map,\n",
-    "    model_name=str(LOCAL_MODEL_PATH),  # quantized safetensors model\n",
-    "    base_for_tokenizer=\"Qwen/Qwen2.5-VL-7B-Instruct\",  # for tokenizer / image processor\n",
-    "    device=\"cuda\" if torch.cuda.is_available() else \"cpu\",\n",
-    ")"
-   ]
-  },
-  {
-   "cell_type": "markdown",
-   "id": "0057f873",
-   "metadata": {},
-   "source": [
-    "## Step 6: Test Generation and Outputs"
-   ]
-  },
-  {
-   "cell_type": "code",
-   "execution_count": null,
-   "id": "c98ead24-203d-41fd-b60a-74f64445e800",
-   "metadata": {},
-   "outputs": [],
-   "source": [
-    "%%time\n",
-    "\n",
-    "question = \"What is the capital of paris?\"\n",
-    "results = mm.generate(question, force_regenerate=True)\n",
-    "\n",
-    "print(\"--- MODEL RESPONSE ---\")\n",
-    "display(Markdown(results[\"reply\"]))\n",
-    "print(\"----------------------\\n\")\n",
-    "\n",
-    "display_images(results[\"used_images\"])"
-   ]
-  },
-  {
-   "cell_type": "code",
-   "execution_count": null,
-   "id": "64007551-edfa-4d50-a50e-e242194433ec",
-   "metadata": {},
-   "outputs": [],
-   "source": [
-    "%%time\n",
-    "\n",
-    "question2 = \"What are some feature flags in AIStudio?\"\n",
-    "results = mm.generate(question2, force_regenerate=True)\n",
-    "\n",
-    "print(\"--- MODEL RESPONSE ---\")\n",
-    "display(Markdown(results[\"reply\"]))\n",
-    "print(\"----------------------\\n\")\n",
-    "\n",
-    "display_images(results[\"used_images\"])"
-   ]
-  },
-  {
-   "cell_type": "code",
-   "execution_count": null,
-   "id": "a6014059-66ef-47a9-b37b-868c15e32039",
-   "metadata": {},
-   "outputs": [],
-   "source": [
-    "%%time\n",
-    "\n",
-    "question3 = \"How do i manually clean my environment without hooh?\"\n",
-    "results = mm.generate(question3, force_regenerate=True)\n",
-    "\n",
-    "print(\"--- MODEL RESPONSE ---\")\n",
-    "display(Markdown(results[\"reply\"]))\n",
-    "print(\"----------------------\\n\")\n",
-    "\n",
-    "display_images(results[\"used_images\"])"
-   ]
-  },
-  {
-   "cell_type": "code",
-   "execution_count": null,
-   "id": "81a3a494-8f3c-4bce-8494-5c8bd7e150cc",
-   "metadata": {},
-   "outputs": [],
-   "source": [
-    "%%time\n",
-    "\n",
-    "question4 = \"How do i sign a config file?\"\n",
-    "results = mm.generate(question4, force_regenerate=True)\n",
-    "\n",
-    "print(\"--- MODEL RESPONSE ---\")\n",
-    "display(Markdown(results[\"reply\"]))\n",
-    "print(\"----------------------\\n\")\n",
-    "\n",
-    "display_images(results[\"used_images\"])"
-   ]
-  },
-  {
-   "cell_type": "code",
-   "execution_count": 23,
-   "id": "dbca87f4",
-   "metadata": {},
-   "outputs": [
-    {
-     "name": "stderr",
-     "output_type": "stream",
-     "text": [
-      "2025-08-01 04:24:07 - INFO - ⏱️ Total execution time: 4m 42.56s\n",
-      "2025-08-01 04:24:07 - INFO - ✅ Notebook execution completed successfully.\n"
-     ]
-    }
-   ],
-   "source": [
-    "end_time: float = time.time()\n",
-    "elapsed_time: float = end_time - start_time\n",
-    "elapsed_minutes: int = int(elapsed_time // 60)\n",
-    "elapsed_seconds: float = elapsed_time % 60\n",
-    "\n",
-    "logger.info(f\"⏱️ Total execution time: {elapsed_minutes}m {elapsed_seconds:.2f}s\")\n",
-    "logger.info(\"✅ Notebook execution completed successfully.\")"
-   ]
-  },
-  {
-   "cell_type": "markdown",
-   "id": "a8147f34-6e3b-47f2-9a68-7e8077f71618",
-   "metadata": {},
-   "source": [
-    "Built with ❤️ using Z by HP AI Studio."
-   ]
-  }
- ],
- "metadata": {
-  "kernelspec": {
-   "display_name": "Python [conda env:base] *",
-   "language": "python",
-   "name": "conda-base-py"
-  },
-  "language_info": {
-   "codemirror_mode": {
-    "name": "ipython",
-    "version": 3
-   },
-   "file_extension": ".py",
-   "mimetype": "text/x-python",
-   "name": "python",
-   "nbconvert_exporter": "python",
-   "pygments_lexer": "ipython3",
-   "version": "3.12.7"
-  }
- },
- "nbformat": 4,
- "nbformat_minor": 5
+  "nbformat": 4,
+  "nbformat_minor": 5
 }