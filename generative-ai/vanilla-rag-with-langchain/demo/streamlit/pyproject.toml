--- conflicted
+++ resolved
@@ -11,17 +11,15 @@
     "streamlit>=1.28.0"
 ]
 
-<<<<<<< HEAD
 [tool.poetry]
 package-mode = false
-=======
+
 [tool.poetry.dependencies]
 python = ">=3.11"
 streamlit = "1.45.0"
 urllib3 = "2.5.0"
 protobuf = "6.31.1"
 pillow = "11.3.0"
->>>>>>> 8ed6541f
 
 [build-system]
 requires = ["poetry-core>=2.0.0,<3.0.0"]
