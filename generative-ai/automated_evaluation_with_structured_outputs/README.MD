--- conflicted
+++ resolved
@@ -149,16 +149,6 @@
 
 ---
 
-<<<<<<< HEAD
-## Contact and Support
-
-- Issues & Bugs: Open a new issue in our [**AI-Blueprints GitHub repo**](https://github.com/HPInc/AI-Blueprints).
-
-- Docs: [**AI Studio Documentation**](https://zdocs.datascience.hp.com/docs/aistudio/overview).
-
-- Community: Join the [**HP AI Creator Community**](https://community.datascience.hp.com/) for questions and help.
-
-=======
 # Contact and Support  
 
 - Issues: Open a new issue in our [**AI-Blueprints GitHub repo**](https://github.com/HPInc/AI-Blueprints).
@@ -166,7 +156,6 @@
 - Docs: Refer to the **[AI Studio Documentation](https://zdocs.datascience.hp.com/docs/aistudio/overview)** for detailed guidance and troubleshooting. 
 
 - Community: Join the [**HP AI Creator Community**](https://community.datascience.hp.com/) for questions and help.
->>>>>>> eb0bab90
 
 ---
 
