{
 "cells": [
  {
   "cell_type": "markdown",
   "id": "ff193981-f701-4595-9d5f-a08779c65508",
   "metadata": {},
   "source": [
    "<h1 style=\"text-align: center; font-size: 50px;\"> 🤖 MLFlow Registration for Multimodal RAG Cacheless\n",
    "</h1>"
   ]
  },
  {
   "cell_type": "markdown",
   "id": "b3e7b230-e638-458a-8104-0a30727b2466",
   "metadata": {},
   "source": [
    "# MLFlow Model Service \n",
    "\n",
    "In this section, we demonstrate how to deploy a RAG-based chatbot service. This service provides a REST API endpoint that allows users to query the knowledge base with natural language questions, use any Azure DevOps Wikis as the knowledge base, and manage conversation history. This service encapsulates all the functionality we developed in this notebook, including the document retrieval system, RAG-based question answering capabilities, and MLFlow integration for observation and evaluation. For this specific service, we handle each new request with a refresh of the database for our cloud streamlit deployment, ensuring privacy across all users."
   ]
  },
  {
   "cell_type": "markdown",
   "id": "032ab59a-a358-4b11-9ee4-ac38101666bf",
   "metadata": {},
   "source": [
    "## Step 0: Imports and Environment Setup"
   ]
  },
  {
   "cell_type": "code",
   "execution_count": 1,
   "id": "6e5a1883-f877-414a-9ff9-b876a2ba6531",
   "metadata": {},
   "outputs": [],
   "source": [
    "import time\n",
    "import os \n",
    "from pathlib import Path\n",
    "import sys\n",
    "import logging\n",
    "\n",
    "sys.path.append(os.path.abspath(os.path.join(os.getcwd(), \"..\")))\n",
    "\n",
    "# Create logger\n",
    "logger = logging.getLogger(\"multimodal_rag_logger\")\n",
    "logger.setLevel(logging.INFO)\n",
    "if not logger.handlers:\n",
    "    formatter = logging.Formatter(\"%(asctime)s - %(levelname)s - %(message)s\", datefmt=\"%Y-%m-%d %H:%M:%S\")\n",
    "    stream_handler = logging.StreamHandler(sys.stdout)\n",
    "    stream_handler.setFormatter(formatter)\n",
    "    logger.addHandler(stream_handler)\n",
    "logger.propagate = False"
   ]
  },
  {
   "cell_type": "code",
   "execution_count": 2,
   "id": "38660c87-34b3-40f2-be21-16c78fb12598",
   "metadata": {},
   "outputs": [
    {
     "name": "stdout",
     "output_type": "stream",
     "text": [
<<<<<<< HEAD
      "2025-08-06 18:23:46 - INFO - Notebook execution started.\n"
=======
      "2025-08-05 03:08:05 - INFO - Notebook execution started.\n"
>>>>>>> 14bb8617
     ]
    }
   ],
   "source": [
    "start_time = time.time()  \n",
    "\n",
    "logger.info(\"Notebook execution started.\")"
   ]
  },
  {
   "cell_type": "code",
   "execution_count": 6,
   "id": "d2607392-6bd0-4950-8ac8-84026da9df0f",
   "metadata": {},
   "outputs": [
    {
     "name": "stdout",
     "output_type": "stream",
     "text": [
      "\u001b[31mERROR: Cannot install -r ../requirements.txt (line 15), -r ../requirements.txt (line 18), -r ../requirements.txt (line 19), -r ../requirements.txt (line 20), -r ../requirements.txt (line 24), -r ../requirements.txt (line 25) and torch==2.7.0 because these package versions have conflicting dependencies.\u001b[0m\u001b[31m\n",
      "\u001b[0m\u001b[31mERROR: ResolutionImpossible: for help visit https://pip.pypa.io/en/latest/topics/dependency-resolution/#dealing-with-dependency-conflicts\u001b[0m\u001b[31m\n",
      "\u001b[0mNote: you may need to restart the kernel to use updated packages.\n"
     ]
    }
   ],
   "source": [
    "%pip install -r ../requirements.txt --quiet"
   ]
  },
  {
   "cell_type": "code",
   "execution_count": 4,
   "id": "622040db-4d03-482f-958f-45cc87492ff0",
   "metadata": {},
   "outputs": [
    {
<<<<<<< HEAD
     "ename": "ModuleNotFoundError",
     "evalue": "No module named 'rank_bm25'",
     "output_type": "error",
     "traceback": [
      "\u001b[31m---------------------------------------------------------------------------\u001b[39m",
      "\u001b[31mModuleNotFoundError\u001b[39m                       Traceback (most recent call last)",
      "\u001b[36mCell\u001b[39m\u001b[36m \u001b[39m\u001b[32mIn[4]\u001b[39m\u001b[32m, line 9\u001b[39m\n\u001b[32m      7\u001b[39m \u001b[38;5;28;01mimport\u001b[39;00m\u001b[38;5;250m \u001b[39m\u001b[34;01mshutil\u001b[39;00m\n\u001b[32m      8\u001b[39m \u001b[38;5;28;01mimport\u001b[39;00m\u001b[38;5;250m \u001b[39m\u001b[34;01mwarnings\u001b[39;00m\n\u001b[32m----> \u001b[39m\u001b[32m9\u001b[39m \u001b[38;5;28;01mfrom\u001b[39;00m\u001b[38;5;250m \u001b[39m\u001b[34;01mrank_bm25\u001b[39;00m\u001b[38;5;250m \u001b[39m\u001b[38;5;28;01mimport\u001b[39;00m BM25Okapi\n\u001b[32m     10\u001b[39m \u001b[38;5;28;01mfrom\u001b[39;00m\u001b[38;5;250m \u001b[39m\u001b[34;01mtyping\u001b[39;00m\u001b[38;5;250m \u001b[39m\u001b[38;5;28;01mimport\u001b[39;00m Any, Dict, List, Optional, TypedDict\n\u001b[32m     11\u001b[39m \u001b[38;5;28;01mfrom\u001b[39;00m\u001b[38;5;250m \u001b[39m\u001b[34;01mcollections\u001b[39;00m\u001b[38;5;250m \u001b[39m\u001b[38;5;28;01mimport\u001b[39;00m defaultdict\n",
      "\u001b[31mModuleNotFoundError\u001b[39m: No module named 'rank_bm25'"
=======
     "name": "stderr",
     "output_type": "stream",
     "text": [
      "2025-08-05 03:08:15.724055: I tensorflow/core/util/port.cc:153] oneDNN custom operations are on. You may see slightly different numerical results due to floating-point round-off errors from different computation orders. To turn them off, set the environment variable `TF_ENABLE_ONEDNN_OPTS=0`.\n",
      "2025-08-05 03:08:15.739360: E external/local_xla/xla/stream_executor/cuda/cuda_fft.cc:467] Unable to register cuFFT factory: Attempting to register factory for plugin cuFFT when one has already been registered\n",
      "WARNING: All log messages before absl::InitializeLog() is called are written to STDERR\n",
      "E0000 00:00:1754363295.758101    1300 cuda_dnn.cc:8579] Unable to register cuDNN factory: Attempting to register factory for plugin cuDNN when one has already been registered\n",
      "E0000 00:00:1754363295.763724    1300 cuda_blas.cc:1407] Unable to register cuBLAS factory: Attempting to register factory for plugin cuBLAS when one has already been registered\n",
      "W0000 00:00:1754363295.778315    1300 computation_placer.cc:177] computation placer already registered. Please check linkage and avoid linking the same target more than once.\n",
      "W0000 00:00:1754363295.778353    1300 computation_placer.cc:177] computation placer already registered. Please check linkage and avoid linking the same target more than once.\n",
      "W0000 00:00:1754363295.778354    1300 computation_placer.cc:177] computation placer already registered. Please check linkage and avoid linking the same target more than once.\n",
      "W0000 00:00:1754363295.778356    1300 computation_placer.cc:177] computation placer already registered. Please check linkage and avoid linking the same target more than once.\n",
      "2025-08-05 03:08:15.783282: I tensorflow/core/platform/cpu_feature_guard.cc:210] This TensorFlow binary is optimized to use available CPU instructions in performance-critical operations.\n",
      "To enable the following instructions: AVX2 AVX512F AVX512_VNNI FMA, in other operations, rebuild TensorFlow with the appropriate compiler flags.\n"
     ]
    },
    {
     "name": "stdout",
     "output_type": "stream",
     "text": [
      "INFO 08-05 03:08:18 [__init__.py:244] Automatically detected platform cuda.\n"
>>>>>>> 14bb8617
     ]
    }
   ],
   "source": [
    "# === Standard Library Imports ===\n",
    "import gc\n",
    "import json\n",
    "import base64\n",
    "import tempfile\n",
    "import threading\n",
    "import shutil\n",
    "import warnings\n",
    "from rank_bm25 import BM25Okapi\n",
    "from typing import Any, Dict, List, Optional, TypedDict\n",
    "from collections import defaultdict\n",
    "from IPython.display import display, Image, Markdown\n",
    "\n",
    "# === Third-Party Library Imports ===\n",
    "import mlflow\n",
    "import pandas as pd\n",
    "import torch\n",
    "from langchain.schema.document import Document\n",
    "from langchain.vectorstores import Chroma\n",
    "import chromadb\n",
    "from langchain_huggingface import HuggingFaceEmbeddings\n",
    "from langchain.text_splitter import RecursiveCharacterTextSplitter, MarkdownHeaderTextSplitter\n",
    "from mlflow.models.signature import ModelSignature\n",
    "from mlflow.tracking import MlflowClient\n",
    "from mlflow.types import ColSpec, DataType, Schema\n",
    "from PIL import Image as PILImage\n",
    "from sentence_transformers import SentenceTransformer\n",
    "from transformers import AutoImageProcessor, AutoTokenizer, SiglipModel, SiglipProcessor\n",
    "from vllm import LLM, SamplingParams\n",
    "\n",
    "# === Project-Specific Imports ===\n",
    "# Add the project root to the system path to allow importing from 'src'\n",
    "sys.path.append(os.path.abspath(os.path.join(os.getcwd(), \"..\")))\n",
    "\n",
    "from src.components import SiglipEmbeddings\n",
    "from src.wiki_pages_clone import orchestrate_wiki_clone\n",
    "from src.local_genai_judge import LocalGenAIJudge\n",
    "from src.utils import (\n",
    "    configure_hf_cache,\n",
    "    multimodal_rag_asset_status,\n",
    "    load_config,\n",
    "    load_secrets,\n",
    "    load_mm_docs_clean,\n",
    ")"
   ]
  },
  {
   "cell_type": "code",
   "execution_count": null,
   "id": "a0def9a7-d827-4158-be16-302c79bfeaae",
   "metadata": {},
   "outputs": [],
   "source": [
    "warnings.filterwarnings(\"ignore\")\n",
    "os.environ[\"TF_ENABLE_ONEDNN_OPTS\"] = \"0\"\n",
    "os.environ[\"TF_CPP_MIN_LOG_LEVEL\"] = \"2\"\n",
    "os.environ[\"VLLM_WORKER_MULTIPROC_METHOD\"] = \"spawn\""
   ]
  },
  {
   "cell_type": "code",
   "execution_count": null,
   "id": "84f036c1-4922-4389-94d0-406f7e769612",
   "metadata": {},
<<<<<<< HEAD
   "outputs": [],
=======
   "outputs": [
    {
     "name": "stdout",
     "output_type": "stream",
     "text": [
      "2025-08-05 03:08:20 - INFO - Using device: cuda\n"
     ]
    }
   ],
>>>>>>> 14bb8617
   "source": [
    "device = torch.device(\"cuda\" if torch.cuda.is_available() else \"cpu\")\n",
    "DEVICE = \"cuda\" if torch.cuda.is_available() else \"cpu\"\n",
    "\n",
    "logger.info(f\"Using device: {device}\")"
   ]
  },
  {
   "cell_type": "markdown",
   "id": "c3cb6032-d809-4bf9-b9b8-87ef1f3c47ed",
   "metadata": {},
   "source": [
    "## Step 1: Configurations"
   ]
  },
  {
   "cell_type": "markdown",
   "id": "60df3050-7f7a-4735-af13-67cbadcd0b78",
   "metadata": {},
   "source": [
    "### Verify Assets"
   ]
  },
  {
   "cell_type": "code",
   "execution_count": 7,
   "id": "869f893e-bddd-4f15-8c76-298091f9daee",
   "metadata": {},
<<<<<<< HEAD
   "outputs": [],
=======
   "outputs": [
    {
     "name": "stdout",
     "output_type": "stream",
     "text": [
      "2025-08-05 03:08:20 - INFO - Local Model is properly configured. \n",
      "2025-08-05 03:08:20 - INFO - Config is properly configured. \n",
      "2025-08-05 03:08:20 - INFO - Secrets is properly configured. \n",
      "2025-08-05 03:08:20 - INFO - wiki_flat_structure.json is properly configured. \n",
      "2025-08-05 03:08:20 - INFO - CONTEXT is properly configured. \n",
      "2025-08-05 03:08:20 - INFO - CHROMA is properly configured. \n",
      "2025-08-05 03:08:20 - INFO - CACHE is properly configured. \n",
      "2025-08-05 03:08:20 - INFO - MANIFEST is properly configured. \n"
     ]
    }
   ],
>>>>>>> 14bb8617
   "source": [
    "CONFIG_PATH = \"../configs/config.yaml\"\n",
    "SECRETS_PATH = \"../configs/secrets.yaml\"\n",
    "\n",
    "LOCAL_MODEL = \"/home/jovyan/datafabric/Qwen2.5-VL-7B-Instruct-GPTQ-Int4\"\n",
    "CONTEXT_DIR: Path = Path(\"../data/context\")\n",
    "CHROMA_DIR: Path = Path(\"../data/chroma_store\")     \n",
    "CACHE_DIR: Path = CHROMA_DIR / \"semantic_cache\"\n",
    "MANIFEST_PATH: Path = CHROMA_DIR / \"manifest.json\"\n",
    "\n",
    "IMAGE_DIR = CONTEXT_DIR / \"images\"\n",
    "WIKI_METADATA_DIR = CONTEXT_DIR / \"wiki_flat_structure.json\"\n",
    "\n",
    "CHROMA_DIR.mkdir(parents=True, exist_ok=True)\n",
    "CACHE_DIR.mkdir(parents=True, exist_ok=True)\n",
    "\n",
    "multimodal_rag_asset_status(\n",
    "    local_model_path=LOCAL_MODEL,\n",
    "    config_path=CONFIG_PATH,\n",
    "    secrets_path=SECRETS_PATH,\n",
    "    wiki_metadata_dir=WIKI_METADATA_DIR,\n",
    "    context_dir=CONTEXT_DIR,\n",
    "    chroma_dir=CHROMA_DIR,\n",
    "    cache_dir=CACHE_DIR,\n",
    "    manifest_path=MANIFEST_PATH\n",
    ")"
   ]
  },
  {
   "cell_type": "code",
   "execution_count": null,
   "id": "c2f98b97-0338-4107-91ea-797ff3a26072",
   "metadata": {},
   "outputs": [],
   "source": [
    "config = load_config(CONFIG_PATH)"
   ]
  },
  {
   "cell_type": "markdown",
   "id": "c4bfe368-e9c5-4856-8aad-a93026bacd7a",
   "metadata": {},
   "source": [
    "### Config HuggingFace Caches\n",
    "\n",
    "In the next cell, we configure HuggingFace cache, so that all the models downloaded from them are persisted locally, even after the workspace is closed. This is a future desired feature for AI Studio and the GenAI addon."
   ]
  },
  {
   "cell_type": "code",
   "execution_count": null,
   "id": "4576dc32-7e04-48aa-b19d-da1adc92693c",
   "metadata": {},
   "outputs": [],
   "source": [
    "configure_hf_cache()"
   ]
  },
  {
   "cell_type": "code",
   "execution_count": null,
   "id": "b8125515-1c50-4297-8986-63ba9944a958",
   "metadata": {},
   "outputs": [],
   "source": [
    "# Initialize HuggingFace Embeddings\n",
    "txt_embeddings = HuggingFaceEmbeddings(\n",
    "    model_name=\"intfloat/e5-large-v2\",\n",
    "    cache_folder=\"/tmp/hf_cache\"\n",
    ")"
   ]
  },
  {
   "cell_type": "markdown",
   "id": "7cebbd13-6e1f-46e9-a710-9621b3010bc8",
   "metadata": {},
   "source": [
    "### MLflow Configuration"
   ]
  },
  {
   "cell_type": "code",
   "execution_count": null,
   "id": "82d6964a-0768-4fa0-9da4-e8ecbc5487db",
   "metadata": {},
<<<<<<< HEAD
   "outputs": [],
=======
   "outputs": [
    {
     "name": "stderr",
     "output_type": "stream",
     "text": [
      "2025/08/05 03:08:23 INFO mlflow.tracking.fluent: Experiment with name 'AIStudio-Multimodal-Chatbot-Experiment' does not exist. Creating a new experiment.\n"
     ]
    },
    {
     "name": "stdout",
     "output_type": "stream",
     "text": [
      "2025-08-05 03:08:23 - INFO - Using MLflow tracking URI: /phoenix/mlflow\n",
      "2025-08-05 03:08:23 - INFO - Using MLflow experiment: 'AIStudio-Multimodal-Chatbot-Experiment'\n"
     ]
    }
   ],
>>>>>>> 14bb8617
   "source": [
    "MODEL_NAME = \"AIStudio-Multimodal-Chatbot-Model\"\n",
    "RUN_NAME = f\"Register_{MODEL_NAME}\"\n",
    "EXPERIMENT_NAME = \"AIStudio-Multimodal-Chatbot-Experiment\"\n",
    "\n",
    "# Set MLflow tracking URI and experiment\n",
    "# This should be configured for your environment, e.g., a remote server or local file path\n",
    "mlflow.set_tracking_uri(os.getenv(\"MLFLOW_TRACKING_URI\", \"/phoenix/mlflow\"))\n",
    "mlflow.set_experiment(experiment_name=EXPERIMENT_NAME)\n",
    "\n",
    "logger.info(f\"Using MLflow tracking URI: {mlflow.get_tracking_uri()}\")\n",
    "logger.info(f\"Using MLflow experiment: '{EXPERIMENT_NAME}'\")"
   ]
  },
  {
   "cell_type": "markdown",
   "id": "2f1cb8d4-d58a-48bc-96e9-9bd63d43f80f",
   "metadata": {},
   "source": [
    "## Step 2: MLflow Model Setup"
   ]
  },
  {
   "cell_type": "code",
   "execution_count": 12,
   "id": "cec72ef2-03e5-40e4-aa2e-580222f79c18",
   "metadata": {},
   "outputs": [],
   "source": [
    "class MultimodalRagModel(mlflow.pyfunc.PythonModel):\n",
    "    \"\"\"\n",
    "    An MLflow PythonModel for a stateless, in-memory Multimodal RAG pipeline.\n",
    "    This model uses Qwen-VL via vLLM for generation.\n",
    "    \"\"\"\n",
    "\n",
    "    # ==========================================================================\n",
    "    # 1. Inner Class for the RAG Generation Pipeline\n",
    "    # ==========================================================================\n",
    "    class QwenVLMM:\n",
    "        \"\"\"Minimal, self-contained multimodal QA wrapper.\"\"\"\n",
    "        def __init__(self, llm: LLM, tok: AutoTokenizer, image_processor: AutoImageProcessor, device: str, text_db: Chroma, image_db: Chroma, bm25_index: Optional[BM25Okapi], doc_map: dict):\n",
    "            self.llm = llm\n",
    "            self.tok = tok\n",
    "            self.image_processor = image_processor\n",
    "            self.device = device\n",
    "            self.text_db = text_db\n",
    "            self.image_db = image_db\n",
    "            self.bm25_index = bm25_index\n",
    "            self.doc_map = doc_map\n",
    "        \n",
    "        @staticmethod\n",
    "        def _reciprocal_rank_fusion(results: list[list[Document]], k: int = 60) -> list[tuple[Document, float]]:\n",
    "            \"\"\"Performs Reciprocal Rank Fusion on multiple ranked lists of documents.\"\"\"\n",
    "            ranked_lists = [ {doc.page_content: (doc, i + 1) for i, doc in enumerate(res)} for res in results]\n",
    "            rrf_scores = defaultdict(float)\n",
    "            all_docs = {}\n",
    "            \n",
    "            for ranked_list in ranked_lists:\n",
    "                # Iterate through each ranked list and calculate RRF scores\n",
    "                for content, (doc, rank) in ranked_list.items():\n",
    "                    rrf_scores[content] += 1 / (k + rank)\n",
    "                    if content not in all_docs: all_docs[content] = doc\n",
    "            fused_results = [(all_docs[content], rrf_scores[content]) for content in sorted(rrf_scores, key=rrf_scores.get, reverse=True)]\n",
    "            return fused_results\n",
    "\n",
    "        def _retrieve_mm(self, query: str, k_text: int = 3, k_img: int = 2, recall_k: int = 20) -> dict[str, any]:\n",
    "            \"\"\"Retrieves relevant documents and images based on the query using both dense and sparse retrieval methods.\"\"\"\n",
    "            dense_hits = self.text_db.similarity_search(query, k=recall_k)\n",
    "            \n",
    "            # If no dense hits, try sparse retrieval with BM25\n",
    "            sparse_hits = []\n",
    "            if self.bm25_index and list(self.doc_map.keys()):\n",
    "                tokenized_query = query.lower().split(\" \")\n",
    "                sparse_texts = self.bm25_index.get_top_n(tokenized_query, list(self.doc_map.keys()), n=recall_k)\n",
    "                sparse_hits = [self.doc_map[text] for text in sparse_texts]\n",
    "\n",
    "            if not dense_hits and not sparse_hits:\n",
    "                return {\"docs\": [], \"scores\": [], \"images\": []}\n",
    "\n",
    "            # Perform Reciprocal Rank Fusion on the hits\n",
    "            fused_results = self._reciprocal_rank_fusion([dense_hits, sparse_hits])\n",
    "            \n",
    "            # Limit to top k_text results\n",
    "            final_docs = [doc for doc, score in fused_results[:k_text]]\n",
    "            final_scores = [score for doc, score in fused_results[:k_text]]\n",
    "\n",
    "            # Retrieve images based on the sources of the final documents\n",
    "            retrieved_images = []\n",
    "            if final_docs and self.image_db:\n",
    "                final_sources = list(set(d.metadata[\"source\"] for d in final_docs))\n",
    "                image_hits = self.image_db.similarity_search(query, k=k_img, filter={\"source\": {\"$in\": final_sources}})\n",
    "                retrieved_images = [img.page_content for img in image_hits]\n",
    "\n",
    "            return {\"docs\": final_docs, \"scores\": final_scores, \"images\": retrieved_images}\n",
    "\n",
    "        def generate(self, query: str, **retrieval_kwargs) -> Dict[str, Any]:\n",
    "            \"\"\"Generates a response using the Qwen-VL RAG pipeline.\"\"\"\n",
    "            start_gen_time = time.time()\n",
    "            \n",
    "            # Retrieve relevant documents and images\n",
    "            hits = self._retrieve_mm(query, **retrieval_kwargs)\n",
    "            docs, images = hits[\"docs\"], hits[\"images\"]\n",
    "            \n",
    "            if not docs and not images:\n",
    "                return {\"reply\": \"Based on the provided context, I cannot answer this question.\", \"used_images\": [], \"referenced_sources\": [], \"generation_time_seconds\": 0.0}\n",
    "\n",
    "            referenced_sources = sorted(list(set(d.metadata.get(\"source\", \"unknown\") for d in docs)))\n",
    "    \n",
    "            # Limit the number of images to 2 to save memory\n",
    "            if len(images) > 2:\n",
    "                logger.warning(f\"Limiting images from {len(images)} to 2 to save memory\")\n",
    "                images = images[:2]\n",
    "                \n",
    "            context_str = \"\\n\\n\".join(\n",
    "                f\"<source_document name=\\\"{d.metadata.get('source', 'unknown')}\\\">\\n{d.page_content}\\n</source_document>\"\n",
    "                for d in docs\n",
    "            )\n",
    "            \n",
    "            # Prepare the system prompt for the LLM\n",
    "            system_prompt = \"\"\"You are a Multimodal RAG Assistant. Your task is to answer the user's query using ONLY the provided context from retrieved documents and images.\n",
    "            \n",
    "            **Instructions:**\n",
    "            1. **Analyze Context:** Carefully examine the retrieved images and text documents provided in the context.\n",
    "            2. **Answer Directly:** Provide a clear, comprehensive answer to the user's query by synthesizing information from both text and image sources.\n",
    "            3. **Stay Focused:** Do not include unnecessary sections or verbose explanations. Answer the question directly and concisely.\n",
    "            4. **No Hallucination:** Use ONLY the information provided in the context. Do not make up facts or add information not present in the retrieved materials.\n",
    "            \n",
    "            **Output Format:**\n",
    "            - If the context is relevant: Provide a direct answer using the retrieved context.\n",
    "            - If the context is irrelevant: Respond with \"The provided context does not contain relevant information to answer the query.\"\n",
    "            \"\"\"\n",
    "            \n",
    "            # Prepare user content with images if available\n",
    "            if images:\n",
    "                # Use the standard Qwen2.5-VL image token format\n",
    "                image_tokens = \"\"\n",
    "                for i in range(len(images)):\n",
    "                    image_tokens += f\"<|vision_start|><|image_pad|><|vision_end|>\"\n",
    "                \n",
    "                user_content = f\"\"\"{image_tokens}\n",
    "    \n",
    "                <context>\n",
    "                {context_str}\n",
    "                </context>\n",
    "                \n",
    "                <user_query>\n",
    "                {query}\n",
    "                </user_query>\"\"\"\n",
    "            else:\n",
    "                user_content = f\"\"\"<context>\n",
    "                {context_str}\n",
    "                </context>\n",
    "                \n",
    "                <user_query>\n",
    "                {query}\n",
    "                </user_query>\"\"\"\n",
    "\n",
    "            messages = [{\"role\": \"system\", \"content\": system_prompt}, {\"role\": \"user\", \"content\": user_content}]\n",
    "            prompt_string = self.tok.apply_chat_template(messages, tokenize=False, add_generation_prompt=True)\n",
    "\n",
    "            try:\n",
    "                self._clear_cuda()\n",
    "                sampling_params = SamplingParams(temperature=0.0, top_p=1.0, max_tokens=2048)\n",
    "                \n",
    "                # Process images if available\n",
    "                if images:\n",
    "                    pil_images = []\n",
    "                    for i, img_path in enumerate(images):\n",
    "                        try:\n",
    "                            img = PILImage.open(img_path).convert(\"RGB\")\n",
    "                            # Resize large images while preserving aspect ratio\n",
    "                            if img.size[0] > 512 or img.size[1] > 512:\n",
    "                                img.thumbnail((512, 512), PILImage.Resampling.LANCZOS)\n",
    "                            pil_images.append(img)\n",
    "                            logger.info(f\"Processed image {i+1}: {img_path} -> new size {img.size}\")\n",
    "                        except Exception as e:\n",
    "                            logger.warning(f\"Failed to process image {img_path}: {e}\")\n",
    "                            continue\n",
    "                    \n",
    "                    # If no images were successfully processed, proceed with text-only request\n",
    "                    if not pil_images:\n",
    "                        logger.warning(\"No images successfully processed, proceeding text-only\")\n",
    "                        request_payload = {\"prompt\": prompt_string}\n",
    "                    else:\n",
    "                        request_payload = {\n",
    "                            \"prompt\": prompt_string,\n",
    "                            \"multi_modal_data\": {\"image\": pil_images},\n",
    "                        }\n",
    "                else:\n",
    "                    request_payload = {\"prompt\": prompt_string}\n",
    "\n",
    "                # Generate the response using the LLM\n",
    "                output_list = self.llm.generate(request_payload, sampling_params=sampling_params)\n",
    "                reply = output_list[0].outputs[0].text.strip() if output_list and output_list[0].outputs else \"Error: no output from LLM.\"\n",
    "                \n",
    "                self._clear_cuda()\n",
    "                end_gen_time = time.time()\n",
    "                \n",
    "                # If the reply is empty or indicates no relevant context, handle it gracefully\n",
    "                if reply == \"The provided context does not contain relevant information to answer the query.\":\n",
    "                    images = []\n",
    "                    referenced_sources = []\n",
    "                    \n",
    "                return {\n",
    "                    \"reply\": reply, \n",
    "                    \"used_images\": images, \n",
    "                    \"referenced_sources\": referenced_sources,\n",
    "                    \"generation_time_seconds\": end_gen_time - start_gen_time\n",
    "                }\n",
    "\n",
    "            except RuntimeError as e:\n",
    "                logger.error(\"Qwen-VL generation failed: %s\", e)\n",
    "                return {\n",
    "                    \"reply\": f\"Error during generation: {e}\", \n",
    "                    \"used_images\": images, \n",
    "                    \"referenced_sources\": referenced_sources,\n",
    "                    \"generation_time_seconds\": 0.0\n",
    "                }\n",
    "\n",
    "        def _clear_cuda(self):\n",
    "            \"\"\"Clears CUDA memory.\"\"\"\n",
    "            if torch.cuda.is_available():\n",
    "                gc.collect()\n",
    "                torch.cuda.empty_cache()\n",
    "                torch.cuda.synchronize()\n",
    "\n",
    "    # ==========================================================================\n",
    "    # 2. MLflow `pyfunc` Life-cycle and Service Methods\n",
    "    # ==========================================================================\n",
    "    def load_context(self, context: mlflow.pyfunc.PythonModelContext) -> None:\n",
    "        \"\"\"Initializes the model and loads all necessary components into memory.\"\"\"\n",
    "        logger.info(\"--- Initializing Stateless MultimodalRAG Service (Qwen-VL) ---\")\n",
    "        self.device = \"cuda\" if torch.cuda.is_available() else \"cpu\"\n",
    "\n",
    "        logger.info(\"--- Service initialized with a single locked collection. ---\")\n",
    "        model_path = Path(context.artifacts[\"local_model_dir\"]).resolve()\n",
    "        e5_model_path = context.artifacts[\"e5_model_dir\"]\n",
    "        siglip_model_path = context.artifacts[\"siglip_model_dir\"]\n",
    "        \n",
    "        logger.info(\"Loading text embedding model (E5)...\")\n",
    "        self.text_embed_model = HuggingFaceEmbeddings(model_name=e5_model_path, model_kwargs={\"device\": self.device})\n",
    "        \n",
    "        logger.info(\"Loading image embedding model (SigLIP)...\")\n",
    "        self.siglip_embed_model = SiglipEmbeddings(model_id=siglip_model_path, device=self.device)\n",
    "\n",
    "        logger.info(\"Loading main LLM (Qwen-VL via vLLM)...\")\n",
    "        base_model_name = \"Qwen/Qwen2.5-VL-7B-Instruct\"\n",
    "        self.tok = AutoTokenizer.from_pretrained(base_model_name, trust_remote_code=True)\n",
    "        if self.tok.pad_token is None: self.tok.pad_token = self.tok.eos_token\n",
    "        self.image_processor = AutoImageProcessor.from_pretrained(base_model_name, trust_remote_code=True, use_fast=True)\n",
    "        \n",
    "        if self.device == \"cuda\":\n",
    "            self.llm = LLM(\n",
    "                model=str(model_path),\n",
    "                quantization=\"gptq\",\n",
    "                gpu_memory_utilization=0.80,\n",
    "                max_model_len=4096,\n",
    "                enforce_eager=True,\n",
    "                limit_mm_per_prompt={\"image\": 2},\n",
    "                disable_custom_all_reduce=True,\n",
    "                tensor_parallel_size=1,\n",
    "                dtype=\"float16\",\n",
    "            )\n",
    "            logger.info(\"Initializing LocalGenAIJudge for self-evaluation...\")\n",
    "            self.judge = LocalGenAIJudge(llm=self.llm, tokenizer=self.tok)\n",
    "        else:\n",
    "            self.llm = None\n",
    "            self.judge = None # Judge is None if no CUDA LLM\n",
    "            logger.error(\"Qwen-VL with vLLM requires a CUDA device. LLM and Judge not loaded.\")\n",
    "        self.db_lock = threading.Lock()\n",
    "\n",
    "        self.text_collection_name = \"rag_text_collection\"\n",
    "        self.image_collection_name = \"rag_image_collection\"\n",
    "\n",
    "        # Use a persistent client that lives with the model\n",
    "        self.chroma_client = chromadb.Client()\n",
    "        self.text_vector_store = Chroma(\n",
    "            client=self.chroma_client,\n",
    "            collection_name=self.text_collection_name,\n",
    "            embedding_function=self.text_embed_model,\n",
    "        )\n",
    "        self.image_vector_store = Chroma(\n",
    "            client=self.chroma_client,\n",
    "            collection_name=self.image_collection_name,\n",
    "            embedding_function=self.siglip_embed_model,\n",
    "        )\n",
    "        \n",
    "        logger.info(\"--- Service initialized with all models loaded. Ready for queries. ---\")\n",
    "\n",
    "    def _build_transient_kb(self, config: dict, secrets: dict, temp_path: Path) -> Dict[str, Any]:\n",
    "        \"\"\"Fetches, processes, and indexes data entirely in memory from a given temp path.\"\"\"\n",
    "        logger.info(\"Cloning wiki to temporary directory...\")\n",
    "        orchestrate_wiki_clone(pat=secrets['AIS_ADO_TOKEN'], config=config, output_dir=temp_path)\n",
    "        \n",
    "        image_dir = temp_path / \"images\"\n",
    "        wiki_metadata_path = temp_path / \"wiki_flat_structure.json\"\n",
    "        \n",
    "        if not wiki_metadata_path.exists():\n",
    "            raise FileNotFoundError(\"Cloning failed: 'wiki_flat_structure.json' not found.\")\n",
    "        \n",
    "        all_raw_docs = load_mm_docs_clean(wiki_metadata_path, image_dir)\n",
    "        all_chunks = self._chunk_docs(all_raw_docs)\n",
    "\n",
    "        # 1. Wipe the text collection by deleting all existing documents by ID\n",
    "        existing_text_ids = self.text_vector_store._collection.get(include=[])['ids']\n",
    "        if existing_text_ids:\n",
    "            logger.info(f\"Wiping {len(existing_text_ids)} documents from text collection.\")\n",
    "            self.text_vector_store._collection.delete(ids=existing_text_ids)\n",
    "\n",
    "        # 2. Add new documents. LangChain handles the embeddings automatically.\n",
    "        if all_chunks:\n",
    "            self.text_vector_store.add_documents(documents=all_chunks)\n",
    "        logger.info(f\"Populated text collection with {len(all_chunks)} chunks.\")\n",
    "    \n",
    "        # 3. Wipe the image collection\n",
    "        img_paths, img_ids, img_meta = self._collect_image_vectors(all_raw_docs, image_dir)\n",
    "        existing_image_ids = self.image_vector_store._collection.get(include=[])['ids']\n",
    "        if existing_image_ids:\n",
    "            logger.info(f\"Wiping {len(existing_image_ids)} images from image collection.\")\n",
    "            self.image_vector_store._collection.delete(ids=existing_image_ids)\n",
    "\n",
    "        # 4. Add new images\n",
    "        if img_paths:\n",
    "            self.image_vector_store.add_texts(texts=img_paths, metadatas=img_meta, ids=img_ids)\n",
    "        logger.info(f\"Populated image collection with {len(img_paths)} images.\")\n",
    "\n",
    "        # BM25 index is still built in memory per request\n",
    "        unique_splits = list({doc.page_content: doc for doc in all_chunks}.values())\n",
    "        corpus = [doc.page_content for doc in unique_splits]\n",
    "        bm25_index = BM25Okapi([doc.split(\" \") for doc in corpus]) if corpus else None\n",
    "        doc_map = {doc.page_content: doc for doc in unique_splits}\n",
    "    \n",
    "        return {\n",
    "            \"text_db\": self.text_vector_store, \n",
    "            \"image_db\": self.image_vector_store, \n",
    "            \"bm25_index\": bm25_index, \n",
    "            \"doc_map\": doc_map\n",
    "        }\n",
    "\n",
    "    def predict(self, context: mlflow.pyfunc.PythonModelContext, model_input: pd.DataFrame) -> pd.DataFrame:\n",
    "        \"\"\"Processes a query using the stateless RAG pipeline.\"\"\"\n",
    "        with self.db_lock:\n",
    "            logger.info(\"Received new query. Lock acquired. Processing new request...\")\n",
    "            pipeline_start_time = time.time()\n",
    "            \n",
    "            # Validate input DataFrame\n",
    "            query = model_input[\"query\"].iloc[0]\n",
    "            payload = json.loads(model_input[\"payload\"].iloc[0])\n",
    "            transient_kb, rag_pipeline = None, None\n",
    "\n",
    "            # Create a temporary directory for transient KB\n",
    "            with tempfile.TemporaryDirectory() as temp_dir:\n",
    "                try:\n",
    "                    # Ensure the temp directory exists\n",
    "                    temp_path = Path(temp_dir)\n",
    "                    transient_kb = self._build_transient_kb(config=payload[\"config\"], secrets=payload[\"secrets\"], temp_path=temp_path)\n",
    "                    \n",
    "                    if not self.llm:\n",
    "                        raise RuntimeError(\"LLM not loaded. Cannot proceed with generation.\")\n",
    "                    \n",
    "                    # Initialize the RAG pipeline with the transient KB\n",
    "                    rag_pipeline = self.QwenVLMM(\n",
    "                        llm=self.llm, tok=self.tok, image_processor=self.image_processor,\n",
    "                        device=self.device, **transient_kb\n",
    "                    )\n",
    "                    \n",
    "                    # Perform the generation\n",
    "                    response_dict = rag_pipeline.generate(query)\n",
    "                    \n",
    "                    logger.info(\"Performing self-evaluation with LocalGenAIJudge...\")\n",
    "                    # Use the LocalGenAIJudge for self-evaluation\n",
    "                    if self.judge:\n",
    "                        context_str = \"\\n\\n\".join(d.page_content for d in transient_kb[\"text_db\"].similarity_search(query, k=3))\n",
    "                        eval_df = pd.DataFrame([{\"questions\": query, \"result\": response_dict[\"reply\"], \"source_documents\": context_str}])\n",
    "                        \n",
    "                        response_dict[\"faithfulness\"] = self.judge.evaluate_faithfulness(eval_df).iloc[0]\n",
    "                        response_dict[\"relevance\"] = self.judge.evaluate_relevance(eval_df).iloc[0]\n",
    "                        response_dict[\"conciseness\"] = self.judge.evaluate_conciseness(eval_df).iloc[0]\n",
    "                    else:\n",
    "                        response_dict[\"faithfulness\"] = -1.0\n",
    "                        response_dict[\"relevance\"] = -1.0\n",
    "                        response_dict[\"conciseness\"] = -1.0\n",
    "                    \n",
    "                    # Encode images to Base64 for the response\n",
    "                    base64_images = []\n",
    "                    for path in response_dict.get(\"used_images\", []):\n",
    "                        try:\n",
    "                            with open(path, \"rb\") as img_file:\n",
    "                                base64_images.append(base64.b64encode(img_file.read()).decode('utf-8'))\n",
    "                        except FileNotFoundError:\n",
    "                            logger.warning(f\"Image file not found at temp path: {path}\")\n",
    "                    response_dict[\"used_images\"] = json.dumps(base64_images)\n",
    "\n",
    "                    sources = response_dict.get(\"referenced_sources\", [])\n",
    "                    response_dict[\"referenced_sources\"] = json.dumps(sources)\n",
    "                    \n",
    "                    pipeline_end_time = time.time()\n",
    "                    response_dict[\"total_pipeline_time_seconds\"] = pipeline_end_time - pipeline_start_time\n",
    "    \n",
    "                    logger.info(\"Request finished. Releasing lock.\")\n",
    "                    return pd.DataFrame([response_dict])\n",
    "\n",
    "                except Exception as e:\n",
    "                    logger.error(f\"Stateless RAG pipeline failed while lock was held: {e}\", exc_info=True)\n",
    "                    return pd.DataFrame([{\"status\": \"error\", \"message\": str(e)}])\n",
    "                \n",
    "                finally:\n",
    "                    logger.info(\"Cleaning up transient KB objects and VRAM...\")\n",
    "                    del transient_kb, rag_pipeline\n",
    "                    gc.collect()\n",
    "                    if torch.cuda.is_available():\n",
    "                        torch.cuda.empty_cache()\n",
    "                        torch.cuda.synchronize()\n",
    "                    logger.info(\"Cleanup complete.\")\n",
    "        \n",
    "    # ==========================================================================\n",
    "    # 3. Helper and Class Methods\n",
    "    # ==========================================================================\n",
    "    def _chunk_docs(self, docs: List[Document]) -> List[Document]:\n",
    "        \"\"\"Takes a list of raw docs and performs chunking with unique IDs per doc.\"\"\"\n",
    "        header_splitter = MarkdownHeaderTextSplitter(headers_to_split_on=[(\"#\", \"title\"), (\"##\", \"section\")])\n",
    "        recursive_splitter = RecursiveCharacterTextSplitter(chunk_size=1200, chunk_overlap=200)\n",
    "        all_chunks: list[Document] = []\n",
    "        \n",
    "        # Process each document, splitting by headers and then recursively splitting sections\n",
    "        for doc in docs:\n",
    "            page_title = Path(doc.metadata[\"source\"]).stem.replace(\"-\", \" \")\n",
    "            section_docs = header_splitter.split_text(doc.page_content)\n",
    "            doc_chunk_counter = 0\n",
    "            for section in section_docs:\n",
    "                tiny_texts = recursive_splitter.split_text(section.page_content)\n",
    "                for tiny in tiny_texts:\n",
    "                    chunk_metadata = {\"title\": page_title, \"source\": doc.metadata[\"source\"], \"section_header\": section.metadata.get(\"header\", \"\"),\"chunk_id\": doc_chunk_counter}\n",
    "                    all_chunks.append(Document(page_content=f\"{page_title}\\n\\n{tiny.strip()}\", metadata=chunk_metadata))\n",
    "                    doc_chunk_counter += 1\n",
    "        return all_chunks\n",
    "        \n",
    "    def _collect_image_vectors(self, mm_raw_docs: List[Document], image_dir: Path):\n",
    "        \"\"\"Scans raw docs and returns paths, IDs, and metadata for unique images.\"\"\"\n",
    "        img_paths, img_ids, img_meta = [], [], []\n",
    "        seen = set()\n",
    "        \n",
    "        # Ensure the image directory exists, process all images in the directory\n",
    "        for doc in mm_raw_docs:\n",
    "            src = doc.metadata[\"source\"]\n",
    "            for name in doc.metadata.get(\"images\", []):\n",
    "                img_id = f\"{src}::{name}\"\n",
    "                if img_id in seen: continue\n",
    "                seen.add(img_id)\n",
    "                img_path = image_dir / name\n",
    "                if img_path.is_file():\n",
    "                    img_paths.append(str(img_path))\n",
    "                    img_ids.append(img_id)\n",
    "                    img_meta.append({\"source\": src, \"image\": name})\n",
    "        return img_paths, img_ids, img_meta\n",
    "\n",
    "    @classmethod\n",
    "    def log_model(cls, model_name: str, local_model: str) -> None:\n",
    "        \"\"\"Logs the Multimodal RAG model to MLflow with all necessary artifacts.\"\"\"\n",
    "        logger.info(f\"--- Logging '{model_name}' Service to MLflow ---\")\n",
    "        with tempfile.TemporaryDirectory() as temp_dir:\n",
    "            temp_path = Path(temp_dir)\n",
    "            e5_path = temp_path / \"e5-large-v2\"\n",
    "            SentenceTransformer(\"intfloat/e5-large-v2\").save(str(e5_path))\n",
    "            \n",
    "            siglip_path = temp_path / \"siglip2-base-patch16-224\"\n",
    "            SiglipModel.from_pretrained(\"google/siglip2-base-patch16-224\").save_pretrained(siglip_path)\n",
    "            SiglipProcessor.from_pretrained(\"google/siglip2-base-patch16-224\").save_pretrained(siglip_path)\n",
    "            \n",
    "            artifacts = {\"local_model_dir\": local_model, \"e5_model_dir\": str(e5_path), \"siglip_model_dir\": str(siglip_path)}\n",
    "            \n",
    "            input_schema = Schema([\n",
    "                ColSpec(DataType.string, \"query\"),\n",
    "                ColSpec(DataType.string, \"payload\"),\n",
    "            ])\n",
    "            output_schema = Schema([\n",
    "                ColSpec(DataType.string, \"reply\", required=False),\n",
    "                ColSpec(DataType.string, \"referenced_sources\", required=False),\n",
    "                ColSpec(DataType.string, \"used_images\", required=False),\n",
    "                ColSpec(DataType.double, \"total_pipeline_time_seconds\", required=False),\n",
    "                ColSpec(DataType.double, \"generation_time_seconds\", required=False),\n",
    "                ColSpec(DataType.double, \"faithfulness\", required=False),\n",
    "                ColSpec(DataType.double, \"relevance\", required=False),\n",
    "                ColSpec(DataType.double, \"conciseness\", required=False),\n",
    "                ColSpec(DataType.string, \"status\", required=False),\n",
    "                ColSpec(DataType.string, \"message\", required=False),\n",
    "            ])\n",
    "            \n",
    "            signature = ModelSignature(inputs=input_schema, outputs=output_schema)\n",
    "\n",
    "            mlflow.pyfunc.log_model(\n",
    "                artifact_path=model_name, python_model=cls(), artifacts=artifacts,\n",
    "                pip_requirements=\"../requirements.txt\", signature=signature, code_paths=[\"../src\"]\n",
    "            )\n",
    "        logger.info(f\"✅ Successfully logged '{model_name}' service and cleaned up.\")\n"
   ]
  },
  {
   "cell_type": "markdown",
   "id": "fdfee18b-a495-42c0-aaf4-a37a4d5009eb",
   "metadata": {},
   "source": [
    "## Step 3: Start Run, Log & Register Model"
   ]
  },
  {
   "cell_type": "code",
   "execution_count": null,
   "id": "97c7b785-0628-4358-8e8d-9d49a0d6f1da",
   "metadata": {},
<<<<<<< HEAD
   "outputs": [],
=======
   "outputs": [
    {
     "name": "stdout",
     "output_type": "stream",
     "text": [
      "2025-08-05 03:08:23 - INFO - Started MLflow run: 22a5e70839ea457797fc3067e52d7152\n",
      "2025-08-05 03:08:23 - INFO - --- Logging 'AIStudio-Multimodal-Chatbot-Model' Service to MLflow ---\n"
     ]
    },
    {
     "data": {
      "application/vnd.jupyter.widget-view+json": {
       "model_id": "8a6d63e20f4c4af599762f256658459a",
       "version_major": 2,
       "version_minor": 0
      },
      "text/plain": [
       "modules.json:   0%|          | 0.00/387 [00:00<?, ?B/s]"
      ]
     },
     "metadata": {},
     "output_type": "display_data"
    },
    {
     "data": {
      "application/vnd.jupyter.widget-view+json": {
       "model_id": "b3d12678cb6e4462ae10e9e0ca15ec60",
       "version_major": 2,
       "version_minor": 0
      },
      "text/plain": [
       "README.md: 0.00B [00:00, ?B/s]"
      ]
     },
     "metadata": {},
     "output_type": "display_data"
    },
    {
     "data": {
      "application/vnd.jupyter.widget-view+json": {
       "model_id": "c77b229d3eb24415a12b5879fa0bb2db",
       "version_major": 2,
       "version_minor": 0
      },
      "text/plain": [
       "sentence_bert_config.json:   0%|          | 0.00/57.0 [00:00<?, ?B/s]"
      ]
     },
     "metadata": {},
     "output_type": "display_data"
    },
    {
     "data": {
      "application/vnd.jupyter.widget-view+json": {
       "model_id": "c33a0a80e50f4fa6b0b88b85f009e483",
       "version_major": 2,
       "version_minor": 0
      },
      "text/plain": [
       "config.json:   0%|          | 0.00/616 [00:00<?, ?B/s]"
      ]
     },
     "metadata": {},
     "output_type": "display_data"
    },
    {
     "data": {
      "application/vnd.jupyter.widget-view+json": {
       "model_id": "5a447e8646be4833b1658c2de1ebf25c",
       "version_major": 2,
       "version_minor": 0
      },
      "text/plain": [
       "model.safetensors:   0%|          | 0.00/1.34G [00:00<?, ?B/s]"
      ]
     },
     "metadata": {},
     "output_type": "display_data"
    },
    {
     "data": {
      "application/vnd.jupyter.widget-view+json": {
       "model_id": "f83c54c3b09f46d58c853ec2ca1b04a0",
       "version_major": 2,
       "version_minor": 0
      },
      "text/plain": [
       "tokenizer_config.json:   0%|          | 0.00/314 [00:00<?, ?B/s]"
      ]
     },
     "metadata": {},
     "output_type": "display_data"
    },
    {
     "data": {
      "application/vnd.jupyter.widget-view+json": {
       "model_id": "10004148c096400dac4b01ec5032de33",
       "version_major": 2,
       "version_minor": 0
      },
      "text/plain": [
       "vocab.txt: 0.00B [00:00, ?B/s]"
      ]
     },
     "metadata": {},
     "output_type": "display_data"
    },
    {
     "data": {
      "application/vnd.jupyter.widget-view+json": {
       "model_id": "cfdd14b333434bd89d857104c5d17f2f",
       "version_major": 2,
       "version_minor": 0
      },
      "text/plain": [
       "tokenizer.json: 0.00B [00:00, ?B/s]"
      ]
     },
     "metadata": {},
     "output_type": "display_data"
    },
    {
     "data": {
      "application/vnd.jupyter.widget-view+json": {
       "model_id": "017c1db4fdf3412cb9fccce35817dc1c",
       "version_major": 2,
       "version_minor": 0
      },
      "text/plain": [
       "special_tokens_map.json:   0%|          | 0.00/125 [00:00<?, ?B/s]"
      ]
     },
     "metadata": {},
     "output_type": "display_data"
    },
    {
     "data": {
      "application/vnd.jupyter.widget-view+json": {
       "model_id": "c42b010a00cc4220afdddb3f70ed5c92",
       "version_major": 2,
       "version_minor": 0
      },
      "text/plain": [
       "config.json:   0%|          | 0.00/201 [00:00<?, ?B/s]"
      ]
     },
     "metadata": {},
     "output_type": "display_data"
    },
    {
     "name": "stderr",
     "output_type": "stream",
     "text": [
      "Using a slow image processor as `use_fast` is unset and a slow processor was saved with this model. `use_fast=True` will be the default behavior in v4.52, even if the model was saved with a slow processor. This will result in minor differences in outputs. You'll still be able to use a slow processor with `use_fast=False`.\n"
     ]
    },
    {
     "data": {
      "application/vnd.jupyter.widget-view+json": {
       "model_id": "949488915b324d12a48d17e487274016",
       "version_major": 2,
       "version_minor": 0
      },
      "text/plain": [
       "Downloading artifacts:   0%|          | 0/84 [00:00<?, ?it/s]"
      ]
     },
     "metadata": {},
     "output_type": "display_data"
    },
    {
     "data": {
      "application/vnd.jupyter.widget-view+json": {
       "model_id": "000c1e2498754866b7d3683e20b65aca",
       "version_major": 2,
       "version_minor": 0
      },
      "text/plain": [
       "Downloading artifacts:   0%|          | 0/11 [00:00<?, ?it/s]"
      ]
     },
     "metadata": {},
     "output_type": "display_data"
    },
    {
     "data": {
      "application/vnd.jupyter.widget-view+json": {
       "model_id": "73406775a08b42828a13ec376747f5fd",
       "version_major": 2,
       "version_minor": 0
      },
      "text/plain": [
       "Downloading artifacts:   0%|          | 0/8 [00:00<?, ?it/s]"
      ]
     },
     "metadata": {},
     "output_type": "display_data"
    },
    {
     "name": "stdout",
     "output_type": "stream",
     "text": [
      "2025-08-05 03:12:16 - INFO - ✅ Successfully logged 'AIStudio-Multimodal-Chatbot-Model' service and cleaned up.\n",
      "2025-08-05 03:12:16 - INFO - Registering model from URI: runs:/22a5e70839ea457797fc3067e52d7152/AIStudio-Multimodal-Chatbot-Model\n",
      "2025-08-05 03:12:16 - INFO - ✅ Successfully registered model 'AIStudio-Multimodal-Chatbot-Model'\n",
      "CPU times: user 9.59 s, sys: 45.1 s, total: 54.6 s\n",
      "Wall time: 3min 53s\n"
     ]
    },
    {
     "name": "stderr",
     "output_type": "stream",
     "text": [
      "Successfully registered model 'AIStudio-Multimodal-Chatbot-Model'.\n",
      "Created version '1' of model 'AIStudio-Multimodal-Chatbot-Model'.\n"
     ]
    }
   ],
>>>>>>> 14bb8617
   "source": [
    "%%time\n",
    "\n",
    "# --- Start MLflow Run and Log the Model ---\n",
    "try:\n",
    "    with mlflow.start_run(run_name=RUN_NAME) as run:\n",
    "        run_id = run.info.run_id\n",
    "        logger.info(f\"Started MLflow run: {run_id}\")\n",
    "\n",
    "        # Use the class method to log the model and its artifacts\n",
    "        MultimodalRagModel.log_model(model_name=MODEL_NAME, local_model=LOCAL_MODEL)\n",
    "\n",
    "        model_uri = f\"runs:/{run_id}/{MODEL_NAME}\"\n",
    "        logger.info(f\"Registering model from URI: {model_uri}\")\n",
    "        \n",
    "        # Register the model in the MLflow Model Registry\n",
    "        mlflow.register_model(model_uri=model_uri, name=MODEL_NAME)\n",
    "        logger.info(f\"✅ Successfully registered model '{MODEL_NAME}'\")\n",
    "\n",
    "except FileNotFoundError as e:\n",
    "    logger.error(f\"Error: A required file or directory was not found. Please ensure the project structure is correct.\")\n",
    "    logger.error(f\"Details: {e}\")\n",
    "except Exception as e:\n",
    "    logger.error(f\"An unexpected error occurred during the MLflow run: {e}\", exc_info=True)"
   ]
  },
  {
   "cell_type": "code",
   "execution_count": 14,
   "id": "1c628e7f-9d9d-4e7a-9790-34ed1b003caa",
   "metadata": {},
<<<<<<< HEAD
   "outputs": [],
=======
   "outputs": [
    {
     "name": "stdout",
     "output_type": "stream",
     "text": [
      "2025-08-05 03:12:16 - INFO - Found latest version '1' for model 'AIStudio-Multimodal-Chatbot-Model' in stage 'None'.\n",
      "CPU times: user 6.82 ms, sys: 1.29 ms, total: 8.11 ms\n",
      "Wall time: 50.7 ms\n"
     ]
    }
   ],
>>>>>>> 14bb8617
   "source": [
    "%%time\n",
    "# --- Retrieve the latest version from the Model Registry ---\n",
    "try:\n",
    "    client = MlflowClient()\n",
    "    versions = client.get_latest_versions(MODEL_NAME, stages=[\"None\"])\n",
    "    if not versions:\n",
    "        raise RuntimeError(f\"No registered versions found for model '{MODEL_NAME}'.\")\n",
    "    \n",
    "    latest_version = versions[0]\n",
    "    logger.info(f\"Found latest version '{latest_version.version}' for model '{MODEL_NAME}' in stage '{latest_version.current_stage}'.\")\n",
    "    model_uri_registry = latest_version.source\n",
    "\n",
    "except Exception as e:\n",
    "    logger.error(f\"Failed to retrieve model from registry: {e}\", exc_info=True)\n",
    "    model_uri_registry = None # Ensure variable exists\n"
   ]
  },
  {
   "cell_type": "code",
   "execution_count": null,
   "id": "c31856b3-5ff5-48b9-98b7-ddbf7dd16be3",
   "metadata": {},
<<<<<<< HEAD
   "outputs": [],
=======
   "outputs": [
    {
     "name": "stdout",
     "output_type": "stream",
     "text": [
      "2025-08-05 03:12:16 - INFO - Loading model from: /phoenix/mlflow/532448835017385957/22a5e70839ea457797fc3067e52d7152/artifacts/AIStudio-Multimodal-Chatbot-Model\n",
      "2025-08-05 03:12:16 - INFO - --- Initializing Stateless MultimodalRAG Service (Qwen-VL) ---\n",
      "2025-08-05 03:12:16 - INFO - --- Service initialized with a single locked collection. ---\n",
      "2025-08-05 03:12:16 - INFO - Loading text embedding model (E5)...\n",
      "2025-08-05 03:12:24 - INFO - Loading image embedding model (SigLIP)...\n",
      "2025-08-05 03:12:37 - INFO - Loading main LLM (Qwen-VL via vLLM)...\n",
      "INFO 08-05 03:12:51 [config.py:841] This model supports multiple tasks: {'embed', 'reward', 'classify', 'generate'}. Defaulting to 'generate'.\n",
      "WARNING 08-05 03:12:51 [config.py:3371] Casting torch.bfloat16 to torch.float16.\n",
      "INFO 08-05 03:12:51 [config.py:1472] Using max model len 4096\n",
      "WARNING 08-05 03:12:51 [config.py:960] gptq quantization is not fully optimized yet. The speed can be slower than non-quantized models.\n",
      "WARNING 08-05 03:12:51 [arg_utils.py:1735] Compute Capability < 8.0 is not supported by the V1 Engine. Falling back to V0. \n",
      "WARNING 08-05 03:12:51 [cuda.py:102] To see benefits of async output processing, enable CUDA graph. Since, enforce-eager is enabled, async output processor cannot be used\n",
      "INFO 08-05 03:12:51 [llm_engine.py:230] Initializing a V0 LLM engine (v0.9.2) with config: model='/phoenix/mlflow/532448835017385957/22a5e70839ea457797fc3067e52d7152/artifacts/AIStudio-Multimodal-Chatbot-Model/artifacts/Qwen2.5-VL-7B-Instruct-GPTQ-Int4', speculative_config=None, tokenizer='/phoenix/mlflow/532448835017385957/22a5e70839ea457797fc3067e52d7152/artifacts/AIStudio-Multimodal-Chatbot-Model/artifacts/Qwen2.5-VL-7B-Instruct-GPTQ-Int4', skip_tokenizer_init=False, tokenizer_mode=auto, revision=None, override_neuron_config={}, tokenizer_revision=None, trust_remote_code=False, dtype=torch.float16, max_seq_len=4096, download_dir=None, load_format=LoadFormat.AUTO, tensor_parallel_size=1, pipeline_parallel_size=1, disable_custom_all_reduce=True, quantization=gptq, enforce_eager=True, kv_cache_dtype=auto,  device_config=cuda, decoding_config=DecodingConfig(backend='auto', disable_fallback=False, disable_any_whitespace=False, disable_additional_properties=False, reasoning_backend=''), observability_config=ObservabilityConfig(show_hidden_metrics_for_version=None, otlp_traces_endpoint=None, collect_detailed_traces=None), seed=0, served_model_name=/phoenix/mlflow/532448835017385957/22a5e70839ea457797fc3067e52d7152/artifacts/AIStudio-Multimodal-Chatbot-Model/artifacts/Qwen2.5-VL-7B-Instruct-GPTQ-Int4, num_scheduler_steps=1, multi_step_stream_outputs=True, enable_prefix_caching=None, chunked_prefill_enabled=False, use_async_output_proc=False, pooler_config=None, compilation_config={\"level\":0,\"debug_dump_path\":\"\",\"cache_dir\":\"\",\"backend\":\"\",\"custom_ops\":[],\"splitting_ops\":[],\"use_inductor\":true,\"compile_sizes\":[],\"inductor_compile_config\":{\"enable_auto_functionalized_v2\":false},\"inductor_passes\":{},\"use_cudagraph\":true,\"cudagraph_num_of_warmups\":0,\"cudagraph_capture_sizes\":[],\"cudagraph_copy_inputs\":false,\"full_cuda_graph\":false,\"max_capture_size\":0,\"local_cache_dir\":null}, use_cached_outputs=False, \n",
      "WARNING 08-05 03:12:52 [interface.py:382] Using 'pin_memory=False' as WSL is detected. This may slow down the performance.\n",
      "INFO 08-05 03:12:52 [cuda.py:311] Cannot use FlashAttention-2 backend for Volta and Turing GPUs.\n",
      "INFO 08-05 03:12:52 [cuda.py:360] Using XFormers backend.\n",
      "INFO 08-05 03:12:53 [parallel_state.py:1076] rank 0 in world size 1 is assigned as DP rank 0, PP rank 0, TP rank 0, EP rank 0\n",
      "INFO 08-05 03:12:53 [model_runner.py:1171] Starting to load model /phoenix/mlflow/532448835017385957/22a5e70839ea457797fc3067e52d7152/artifacts/AIStudio-Multimodal-Chatbot-Model/artifacts/Qwen2.5-VL-7B-Instruct-GPTQ-Int4...\n"
     ]
    },
    {
     "data": {
      "application/vnd.jupyter.widget-view+json": {
       "model_id": "5cc8df0e5a284db1be95866b07a52d4b",
       "version_major": 2,
       "version_minor": 0
      },
      "text/plain": [
       "Loading safetensors checkpoint shards:   0% Completed | 0/2 [00:00<?, ?it/s]\n"
      ]
     },
     "metadata": {},
     "output_type": "display_data"
    },
    {
     "name": "stdout",
     "output_type": "stream",
     "text": [
      "INFO 08-05 03:13:23 [default_loader.py:272] Loading weights took 29.08 seconds\n",
      "INFO 08-05 03:13:24 [model_runner.py:1203] Model loading took 6.5963 GiB and 29.846687 seconds\n",
      "WARNING 08-05 03:13:25 [profiling.py:271] The sequence length (4096) is smaller than the pre-defined wosrt-case total number of multimodal tokens (32768). This may cause certain multi-modal inputs to fail during inference. To avoid this, you should increase `max_model_len` or reduce `mm_counts`.\n",
      "WARNING 08-05 03:13:25 [model_runner.py:1368] Computed max_num_seqs (min(256, 5120 // 49152)) to be less than 1. Setting it to the minimum value of 1.\n"
     ]
    },
    {
     "name": "stderr",
     "output_type": "stream",
     "text": [
      "Using a slow image processor as `use_fast` is unset and a slow processor was saved with this model. `use_fast=True` will be the default behavior in v4.52, even if the model was saved with a slow processor. This will result in minor differences in outputs. You'll still be able to use a slow processor with `use_fast=False`.\n",
      "You have video processor config saved in `preprocessor.json` file which is deprecated. Video processor configs should be saved in their own `video_preprocessor.json` file. You can rename the file or load and save the processor back which renames it automatically. Loading from `preprocessor.json` will be removed in v5.0.\n"
     ]
    },
    {
     "name": "stdout",
     "output_type": "stream",
     "text": [
      "WARNING 08-05 03:13:30 [profiling.py:237] The sequence length used for profiling (max_num_batched_tokens / max_num_seqs = 5120) is too short to hold the multi-modal embeddings in the worst case (49152 tokens in total, out of which {'image': 32768, 'video': 16384} are reserved for multi-modal embeddings). This may cause certain multi-modal inputs to fail during inference, even when the input text is short. To avoid this, you should increase `max_model_len`, reduce `max_num_seqs`, and/or reduce `mm_counts`.\n",
      "INFO 08-05 03:14:20 [worker.py:294] Memory profiling takes 56.07 seconds\n",
      "INFO 08-05 03:14:20 [worker.py:294] the current vLLM instance can use total_gpu_memory (24.00GiB) x gpu_memory_utilization (0.80) = 19.20GiB\n",
      "INFO 08-05 03:14:20 [worker.py:294] model weights take 6.60GiB; non_torch_memory takes 0.05GiB; PyTorch activation peak memory takes 7.52GiB; the rest of the memory reserved for KV Cache is 5.04GiB.\n",
      "INFO 08-05 03:14:21 [executor_base.py:113] # cuda blocks: 5894, # CPU blocks: 4681\n",
      "INFO 08-05 03:14:21 [executor_base.py:118] Maximum concurrency for 4096 tokens per request: 23.02x\n",
      "INFO 08-05 03:14:22 [llm_engine.py:428] init engine (profile, create kv cache, warmup model) took 57.97 seconds\n",
      "2025-08-05 03:14:22 - INFO - Initializing LocalGenAIJudge for self-evaluation...\n",
      "2025-08-05 03:14:22 - INFO - --- Service initialized with all models loaded. Ready for queries. ---\n",
      "2025-08-05 03:14:22 - INFO - ✅ Successfully loaded model from registry.\n",
      "CPU times: user 1min 19s, sys: 30.6 s, total: 1min 49s\n",
      "Wall time: 2min 5s\n"
     ]
    }
   ],
>>>>>>> 14bb8617
   "source": [
    "%%time\n",
    "\n",
    "if model_uri_registry:\n",
    "    try:\n",
    "        logger.info(f\"Loading model from: {model_uri_registry}\")\n",
    "        loaded_model = mlflow.pyfunc.load_model(model_uri=model_uri_registry)\n",
    "        logger.info(\"✅ Successfully loaded model from registry.\")\n",
    "    except Exception as e:\n",
    "        logger.error(f\"Failed to load model from registry URI: {e}\", exc_info=True)\n",
    "        loaded_model = None\n",
    "else:\n",
    "    logger.warning(\"Skipping model loading due to previous errors.\")\n",
    "    loaded_model = None"
   ]
  },
  {
   "cell_type": "markdown",
   "id": "aa2d9db6-b2dd-44e5-989d-ebb498372229",
   "metadata": {},
   "source": [
    "## Step 4: Display Results"
   ]
  },
  {
   "cell_type": "code",
   "execution_count": null,
   "id": "279582c0-74e3-4b98-9d1d-6007c98f109d",
   "metadata": {},
   "outputs": [],
   "source": [
    "def display_results(query: str, result_df: pd.DataFrame):\n",
    "    \"\"\"Helper to neatly print the query, reply, and display Base64 images.\"\"\"\n",
    "    if result_df.empty:\n",
    "        print(\"Received an empty result.\")\n",
    "        return\n",
    "\n",
    "    # Extract results from the DataFrame\n",
    "    row = result_df.iloc[0]\n",
    "    reply = row.get(\"reply\", \"No reply generated.\")\n",
    "    used_images_json = row.get(\"used_images\", \"[]\")\n",
    "    referenced_sources_json = row.get(\"referenced_sources\", \"[]\")\n",
    "    gen_time = row.get(\"generation_time_seconds\", 0)\n",
    "    total_pipeline_time_seconds = row.get(\"total_pipeline_time_seconds\", 0)\n",
    "    faithfulness = row.get(\"faithfulness\", 0)\n",
    "    relevance = row.get(\"relevance\", 0)\n",
    "    conciseness = row.get(\"conciseness\", 0)\n",
    "\n",
    "    try:\n",
    "        referenced_sources = json.loads(referenced_sources_json)\n",
    "    except (json.JSONDecodeError, TypeError):\n",
    "        referenced_sources = []\n",
    "        print(\"Warning: Could not parse referenced sources from the response.\")\n",
    "    \n",
    "    # Safely parse the JSON string of Base64 images\n",
    "    base64_images = []\n",
    "    try:\n",
    "        # Use json.loads to parse the string into a list\n",
    "        base64_images = json.loads(used_images_json)\n",
    "    except (json.JSONDecodeError, TypeError):\n",
    "        print(\"Warning: Could not parse image data from the API response.\")\n",
    "\n",
    "    # Display the output\n",
    "    print(\"---\" * 20)\n",
    "    print(f\"❓ Query:\\n{query}\\n\")\n",
    "    print(f\"🤖 Reply:\")\n",
    "    display(Markdown(reply)) # Render markdown for better formatting\n",
    "    \n",
    "    print(f\"\\n📊 Faithfulness: {faithfulness:.2%} | Relevance: {relevance:.2%} | Conciseness: {conciseness:.2%}\")\n",
    "    print(f\"⏱️ Generation Time: {gen_time:.2f}s\\n\")\n",
    "    print(f\" Total Pipeline Time: {total_pipeline_time_seconds:.2f}s\\n\")\n",
    "\n",
    "    if referenced_sources and isinstance(referenced_sources, list):\n",
    "        print(f\"📚 Displaying {len(referenced_sources)} referenced document(s):\")\n",
    "        # Use Markdown for a clean bulleted list\n",
    "        source_markdown = \"\\n\".join(f\"- `{source}`\" for source in referenced_sources)\n",
    "        display(Markdown(source_markdown))\n",
    "    else:\n",
    "        print(\"▶ No documents were referenced for this query.\")\n",
    "    print()\n",
    "    \n",
    "    if base64_images and isinstance(base64_images, list):\n",
    "        print(f\"🖼️ Displaying {len(base64_images)} retrieved image(s):\")\n",
    "        for b64_string in base64_images:\n",
    "            try:\n",
    "                # Decode the Base64 string into bytes\n",
    "                image_bytes = base64.b64decode(b64_string)\n",
    "                # Display the image directly from the bytes data\n",
    "                display(Image(data=image_bytes, width=400))\n",
    "            except Exception as e:\n",
    "                print(f\"  - Could not decode or display an image: {e}\")\n",
    "    else:\n",
    "        print(\"▶ No images were retrieved for this query.\")\n",
    "    print(\"---\" * 20 + \"\\n\")"
   ]
  },
  {
   "cell_type": "code",
   "execution_count": null,
   "id": "cb1230ed-5e16-4c18-8115-47dffd40bc98",
   "metadata": {},
   "outputs": [],
   "source": [
    "%%time\n",
    "\n",
    "all_results = []\n",
    "\n",
    "if loaded_model:\n",
    "    logger.info(\"--- Running sample inference with the loaded model ---\")\n",
    "    \n",
    "    try:\n",
    "        # 1. Load config and secrets ONCE before making queries.\n",
    "        config = load_config(CONFIG_PATH)\n",
    "        ADO_PAT = os.getenv(\"AIS_ADO_TOKEN\")\n",
    "        if not ADO_PAT:\n",
    "            logger.info(\"Environment variable not found. Falling back to secrets.yaml.\")\n",
    "            secrets = load_secrets(SECRETS_PATH)\n",
    "            ADO_PAT = secrets.get('AIS_ADO_TOKEN')\n",
    "\n",
    "        # 2. Construct the payload dictionary that will be sent with each request.\n",
    "        request_payload_dict = {\n",
    "            \"config\": config,\n",
    "            \"secrets\": {\"AIS_ADO_TOKEN\": ADO_PAT}\n",
    "        }\n",
    "        \n",
    "        sample_queries = [\n",
    "            \"What are the AI Blueprints Repository best practices?\",\n",
    "            \"What are some feature flags that I can enable in AIStudio?\",\n",
    "            \"How do I manually clean my environment without hooh?\",\n",
    "        ]\n",
    "\n",
    "        # 3. For each query, send BOTH the query and the payload.\n",
    "        for query in sample_queries:\n",
    "            logger.info(f\"Processing query: '{query}'...\")\n",
    "            \n",
    "            # Create the DataFrame that matches the model's signature\n",
    "            prediction_df = pd.DataFrame([{\n",
    "                \"query\": query,\n",
    "                \"payload\": json.dumps(request_payload_dict),\n",
    "            }])\n",
    "            \n",
    "            result_df = loaded_model.predict(prediction_df)\n",
    "            result_df['query'] = query\n",
    "            display_results(query, result_df)\n",
    "\n",
    "            all_results.append(result_df)\n",
    "\n",
    "    except Exception as e:\n",
    "        logger.error(f\"Prediction failed: {e}\", exc_info=True)\n",
    "\n",
    "    # --- ADD: Combine all individual results into one DataFrame ---\n",
    "    if all_results:\n",
    "        final_results_df = pd.concat(all_results, ignore_index=True)\n",
    "    else:\n",
    "        final_results_df = pd.DataFrame()\n",
    "\n",
    "else:\n",
    "    logger.warning(\"Skipping sample inference because the model was not loaded.\")\n",
    "    # --- ADD: Ensure the variable exists ---\n",
    "    final_results_df = pd.DataFrame()"
   ]
  },
  {
   "cell_type": "markdown",
   "id": "b83806df-79a8-4273-ab62-96c4bf1c2ded",
   "metadata": {},
   "source": [
    "## Step 5: Log Hallucinations & Relevance Evaluations to MlFlow"
   ]
  },
  {
   "cell_type": "code",
   "execution_count": 18,
   "id": "2c6845fe-be61-4a87-b42f-b4e9ac057066",
   "metadata": {},
   "outputs": [
    {
     "name": "stdout",
     "output_type": "stream",
     "text": [
      "2025-08-05 03:20:23 - INFO - --- Reopening original run (22a5e70839ea457797fc3067e52d7152) to log pre-computed evaluations ---\n",
      "2025-08-05 03:20:23 - INFO - Successfully reopened existing run. Logging metrics and artifacts...\n",
      "2025-08-05 03:20:23 - INFO - ✅ Successfully logged metrics and artifacts to the original model run.\n"
     ]
    }
   ],
   "source": [
    "if loaded_model and 'run_id' in locals() and not final_results_df.empty:\n",
    "    logger.info(f\"--- Reopening original run ({run_id}) to log pre-computed evaluations ---\")\n",
    "\n",
    "    # The results_df already contains the scores from the `predict` calls\n",
    "    results_df = final_results_df\n",
    "    \n",
    "    # Reopen the existing run using its ID\n",
    "    with mlflow.start_run(run_id=run_id) as run:\n",
    "        logger.info(\"Successfully reopened existing run. Logging metrics and artifacts...\")\n",
    "\n",
    "        # Calculate average scores from the DataFrame\n",
    "        avg_faithfulness = results_df[\"faithfulness\"].astype(float).mean()\n",
    "        avg_relevance = results_df[\"relevance\"].astype(float).mean()\n",
    "        avg_conciseness = results_df[\"conciseness\"].astype(float).mean()\n",
    "        avg_pipeline_time = results_df[\"total_pipeline_time_seconds\"].astype(float).mean()\n",
    "\n",
    "        # Log the average scores as metrics\n",
    "        mlflow.log_metrics({\n",
    "            \"avg_faithfulness\": avg_faithfulness,\n",
    "            \"avg_relevance\": avg_relevance,\n",
    "            \"avg_conciseness\": avg_conciseness,\n",
    "            \"avg_pipeline_time_seconds\": avg_pipeline_time,\n",
    "        })\n",
    "\n",
    "        # Log the detailed results as a table artifact\n",
    "        mlflow.log_table(\n",
    "            data=results_df[['query', 'reply', 'faithfulness', 'conciseness', 'relevance', 'total_pipeline_time_seconds']], \n",
    "            artifact_file=\"stateless_evaluation_results.json\"\n",
    "        )\n",
    "        \n",
    "        logger.info(\"✅ Successfully logged metrics and artifacts to the original model run.\")\n",
    "\n",
    "else:\n",
    "    logger.warning(\"Skipping evaluation logging because the model was not loaded, run_id was not found, or no results were generated.\")"
   ]
  },
  {
   "cell_type": "code",
   "execution_count": 19,
   "id": "725e1d0b-333c-43fd-95a7-5ce13fdfe3d0",
   "metadata": {},
   "outputs": [
    {
     "name": "stdout",
     "output_type": "stream",
     "text": [
      "2025-08-05 03:20:23 - INFO - ⏱️ Total execution time: 12m 17.42s\n",
      "2025-08-05 03:20:23 - INFO - ✅ Notebook execution completed.\n"
     ]
    }
   ],
   "source": [
    "end_time: float = time.time()\n",
    "elapsed_time: float = end_time - start_time\n",
    "elapsed_minutes: int = int(elapsed_time // 60)\n",
    "elapsed_seconds: float = elapsed_time % 60\n",
    "\n",
    "logger.info(f\"⏱️ Total execution time: {elapsed_minutes}m {elapsed_seconds:.2f}s\")\n",
    "logger.info(\"✅ Notebook execution completed.\")"
   ]
  },
  {
   "cell_type": "markdown",
   "id": "53e89eee-6171-446a-8da6-9381d3fe10c0",
   "metadata": {},
   "source": [
    "Built with ❤️ using Z by HP AI Studio."
   ]
  }
 ],
 "metadata": {
  "kernelspec": {
   "display_name": "Python [conda env:base] *",
   "language": "python",
   "name": "conda-base-py"
  },
  "language_info": {
   "codemirror_mode": {
    "name": "ipython",
    "version": 3
   },
   "file_extension": ".py",
   "mimetype": "text/x-python",
   "name": "python",
   "nbconvert_exporter": "python",
   "pygments_lexer": "ipython3",
   "version": "3.12.7"
  }
 },
 "nbformat": 4,
 "nbformat_minor": 5
}<|MERGE_RESOLUTION|>--- conflicted
+++ resolved
@@ -63,11 +63,7 @@
      "name": "stdout",
      "output_type": "stream",
      "text": [
-<<<<<<< HEAD
-      "2025-08-06 18:23:46 - INFO - Notebook execution started.\n"
-=======
       "2025-08-05 03:08:05 - INFO - Notebook execution started.\n"
->>>>>>> 14bb8617
      ]
     }
    ],
@@ -104,16 +100,6 @@
    "metadata": {},
    "outputs": [
     {
-<<<<<<< HEAD
-     "ename": "ModuleNotFoundError",
-     "evalue": "No module named 'rank_bm25'",
-     "output_type": "error",
-     "traceback": [
-      "\u001b[31m---------------------------------------------------------------------------\u001b[39m",
-      "\u001b[31mModuleNotFoundError\u001b[39m                       Traceback (most recent call last)",
-      "\u001b[36mCell\u001b[39m\u001b[36m \u001b[39m\u001b[32mIn[4]\u001b[39m\u001b[32m, line 9\u001b[39m\n\u001b[32m      7\u001b[39m \u001b[38;5;28;01mimport\u001b[39;00m\u001b[38;5;250m \u001b[39m\u001b[34;01mshutil\u001b[39;00m\n\u001b[32m      8\u001b[39m \u001b[38;5;28;01mimport\u001b[39;00m\u001b[38;5;250m \u001b[39m\u001b[34;01mwarnings\u001b[39;00m\n\u001b[32m----> \u001b[39m\u001b[32m9\u001b[39m \u001b[38;5;28;01mfrom\u001b[39;00m\u001b[38;5;250m \u001b[39m\u001b[34;01mrank_bm25\u001b[39;00m\u001b[38;5;250m \u001b[39m\u001b[38;5;28;01mimport\u001b[39;00m BM25Okapi\n\u001b[32m     10\u001b[39m \u001b[38;5;28;01mfrom\u001b[39;00m\u001b[38;5;250m \u001b[39m\u001b[34;01mtyping\u001b[39;00m\u001b[38;5;250m \u001b[39m\u001b[38;5;28;01mimport\u001b[39;00m Any, Dict, List, Optional, TypedDict\n\u001b[32m     11\u001b[39m \u001b[38;5;28;01mfrom\u001b[39;00m\u001b[38;5;250m \u001b[39m\u001b[34;01mcollections\u001b[39;00m\u001b[38;5;250m \u001b[39m\u001b[38;5;28;01mimport\u001b[39;00m defaultdict\n",
-      "\u001b[31mModuleNotFoundError\u001b[39m: No module named 'rank_bm25'"
-=======
      "name": "stderr",
      "output_type": "stream",
      "text": [
@@ -135,7 +121,6 @@
      "output_type": "stream",
      "text": [
       "INFO 08-05 03:08:18 [__init__.py:244] Automatically detected platform cuda.\n"
->>>>>>> 14bb8617
      ]
     }
    ],
@@ -204,9 +189,6 @@
    "execution_count": null,
    "id": "84f036c1-4922-4389-94d0-406f7e769612",
    "metadata": {},
-<<<<<<< HEAD
-   "outputs": [],
-=======
    "outputs": [
     {
      "name": "stdout",
@@ -216,7 +198,6 @@
      ]
     }
    ],
->>>>>>> 14bb8617
    "source": [
     "device = torch.device(\"cuda\" if torch.cuda.is_available() else \"cpu\")\n",
     "DEVICE = \"cuda\" if torch.cuda.is_available() else \"cpu\"\n",
@@ -245,9 +226,6 @@
    "execution_count": 7,
    "id": "869f893e-bddd-4f15-8c76-298091f9daee",
    "metadata": {},
-<<<<<<< HEAD
-   "outputs": [],
-=======
    "outputs": [
     {
      "name": "stdout",
@@ -264,7 +242,6 @@
      ]
     }
    ],
->>>>>>> 14bb8617
    "source": [
     "CONFIG_PATH = \"../configs/config.yaml\"\n",
     "SECRETS_PATH = \"../configs/secrets.yaml\"\n",
@@ -350,9 +327,6 @@
    "execution_count": null,
    "id": "82d6964a-0768-4fa0-9da4-e8ecbc5487db",
    "metadata": {},
-<<<<<<< HEAD
-   "outputs": [],
-=======
    "outputs": [
     {
      "name": "stderr",
@@ -370,7 +344,6 @@
      ]
     }
    ],
->>>>>>> 14bb8617
    "source": [
     "MODEL_NAME = \"AIStudio-Multimodal-Chatbot-Model\"\n",
     "RUN_NAME = f\"Register_{MODEL_NAME}\"\n",
@@ -881,9 +854,6 @@
    "execution_count": null,
    "id": "97c7b785-0628-4358-8e8d-9d49a0d6f1da",
    "metadata": {},
-<<<<<<< HEAD
-   "outputs": [],
-=======
    "outputs": [
     {
      "name": "stdout",
@@ -1102,7 +1072,6 @@
      ]
     }
    ],
->>>>>>> 14bb8617
    "source": [
     "%%time\n",
     "\n",
@@ -1134,9 +1103,6 @@
    "execution_count": 14,
    "id": "1c628e7f-9d9d-4e7a-9790-34ed1b003caa",
    "metadata": {},
-<<<<<<< HEAD
-   "outputs": [],
-=======
    "outputs": [
     {
      "name": "stdout",
@@ -1148,7 +1114,6 @@
      ]
     }
    ],
->>>>>>> 14bb8617
    "source": [
     "%%time\n",
     "# --- Retrieve the latest version from the Model Registry ---\n",
@@ -1172,9 +1137,6 @@
    "execution_count": null,
    "id": "c31856b3-5ff5-48b9-98b7-ddbf7dd16be3",
    "metadata": {},
-<<<<<<< HEAD
-   "outputs": [],
-=======
    "outputs": [
     {
      "name": "stdout",
@@ -1251,7 +1213,6 @@
      ]
     }
    ],
->>>>>>> 14bb8617
    "source": [
     "%%time\n",
     "\n",
