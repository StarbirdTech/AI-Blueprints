--- conflicted
+++ resolved
@@ -11,17 +11,17 @@
     "streamlit>=1.28.0"
 ]
 
-<<<<<<< HEAD
+
 [tool.poetry.dependencies]
-python = ">=3.11"
+python = ">=3.10"
 streamlit = "1.45.0"
 pillow = ">=11.3.0"
 urllib3 = ">=2.5.0"
 
-=======
+
 [tool.poetry]
 package-mode = false
->>>>>>> 402268f7
+
 
 [build-system]
 requires = ["poetry-core>=2.0.0,<3.0.0"]
