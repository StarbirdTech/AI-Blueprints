[project]
name = "text-summarization-streamlit-webapp"
version = "0.1.0"
description = ""
authors = [
    {name = "ata-turhan", email = "ata.turhan@hp.com"}
]
readme = "README.md"
requires-python = ">=3.10"
dependencies = [
    "streamlit>=1.28.0",
    "requests>=2.25.0",
    "pypdf2>=3.0.0",
    "python-docx>=0.8.11"
]

<<<<<<< HEAD
[tool.poetry]
package-mode = false
=======
[tool.poetry.dependencies]
python = ">=3.11"
streamlit = "1.45.0"
requests = "^2.31.0"
pypdf2 = "^3.0.1"
python-docx = "^0.8.11"
pillow = "11.3.0"
urllib3 = "2.5.0"
>>>>>>> 8ed6541f

[build-system]
requires = ["poetry-core>=2.0.0,<3.0.0"]
build-backend = "poetry.core.masonry.api"<|MERGE_RESOLUTION|>--- conflicted
+++ resolved
@@ -14,10 +14,9 @@
     "python-docx>=0.8.11"
 ]
 
-<<<<<<< HEAD
 [tool.poetry]
 package-mode = false
-=======
+
 [tool.poetry.dependencies]
 python = ">=3.11"
 streamlit = "1.45.0"
@@ -26,7 +25,6 @@
 python-docx = "^0.8.11"
 pillow = "11.3.0"
 urllib3 = "2.5.0"
->>>>>>> 8ed6541f
 
 [build-system]
 requires = ["poetry-core>=2.0.0,<3.0.0"]
