# 🌍 Vacation Recommendation Agent  

## Content  
* [🧠 Overview](#overview)
* [🗂 Project Structure](#project-structure)
* [⚙️ Setup](#setup)
* [🚀 Usage](#usage)
* [📞 Contact and Support](#contact-and-support)

## Overview  
The **Vacation Recommendation Agent** is an AI-powered system designed to provide personalized travel recommendations based on user queries. It utilizes the **NVIDIA NeMo Framework** and **BERT embeddings** to generate relevant suggestions tailored to user preferences.  

## Project Structure  
```
├── README.md                                            # Project documentation
├── data                                                 # Data assets used in the project
│   └── raw
│       └── corpus.csv
├── demo                                                 # UI-related files
│   └── index.html
├── docs
│   ├── architecture.md                                  # Model Details and API Endpoints
│   └── ui_vacation.png                                  # UI screenshot
├── notebooks                                            # Main notebooks for the project
│   ├── 00_Word_Embeddings_Generation.ipynb
│   └── 01_Bert_Model_Registration.ipynb
└── requirements.txt                                     # Python dependencies (used with pip install)
```  

## Setup 

### Step 0: Minimum Hardware Requirements

Ensure your environment meets the minimum compute requirements for smooth dashboard rendering and cuDF performance:

- **RAM**: ≥ 64 GB system memory  
- **VRAM**: 32 GB VRAM  
- **GPU**: NVIDIA GPU
- **Disk**: ≥ 32 GB free
- **CUDA**: Compatible CUDA toolkit (11.8 or 12.x) installed on your system

### Step 1: Create an AI Studio Project

- Create a new project in [Z by HP AI Studio](https://zdocs.datascience.hp.com/docs/aistudio/overview).

### Step 2: Set Up a Workspace 
- Choose **NeMo Framework** as the base image.    

### Step 3: Clone the Repository

```bash
https://github.com/HPInc/AI-Blueprints.git
```

- Ensure all files are available after workspace creation.

### Step 4: Add Project Assets  
1. Add the **Bertlargeuncased** (not **BertLargeUncasedForNemo**) model from the model catalog in AI Studio to your workspace. Use the `datafabric` folder inside the workspace to work with this model.

### Step 5: Use a Custom Kernel for Notebooks  
1. In Jupyter notebooks, select the **aistudio kernel** to ensure compatibility.

## Usage 

### Step 1: Generate Embeddings  
Run the following notebook to generate word embeddings and save the tokenizer:  
- `00_Word_Embeddings_Generation.ipynb`.  

### Step 2: Deploy the Service  
1. Execute `01_Bert_Model_Registration.ipynb` to register the BERT model in MLflow and create the API logic.  
2. Navigate to **Deployments > New Service** in AI Studio.  
3. Name the service and select the registered model.  
4. Choose an available model version and configure it with **GPU acceleration**.  
5. Start the deployment.  
6. Once deployed, click on the **Service URL** to access the Swagger API page.  
7. At the top of the Swagger API page, follow the provided link to open the demo UI for interacting with the locally deployed BERT model.  
8. Enter a search query (e.g., *"Suggest a budget-friendly resort vacation."*).  
9. Click **Get Recommendations** to view the results.  

### Successful Demonstration of the User Interface  

![Vacation Recommendation Demo UI](docs/ui_vacation.png)  

<<<<<<< HEAD
---

## Contact and Support

- Issues & Bugs: Open a new issue in our [**AI-Blueprints GitHub repo**](https://github.com/HPInc/AI-Blueprints).

- Docs: [**AI Studio Documentation**](https://zdocs.datascience.hp.com/docs/aistudio/overview).

- Community: Join the [**HP AI Creator Community**](https://community.datascience.hp.com/) for questions and help.


---

> Built with ❤️ using [**Z by HP AI Studio**](https://www.hp.com/us-en/workstations/ai-studio.html).
=======
## Contact and Support  

- Issues: Open a new issue in our [**AI-Blueprints GitHub repo**](https://github.com/HPInc/AI-Blueprints).

- Docs: Refer to the **[AI Studio Documentation](https://zdocs.datascience.hp.com/docs/aistudio/overview)** for detailed guidance and troubleshooting. 

- Community: Join the [**HP AI Creator Community**](https://community.datascience.hp.com/) for questions and help.

---

> Built with ❤️ using [**HP AI Studio**](https://www.hp.com/us-en/workstations/ai-studio.html).
>>>>>>> 8251280d
<|MERGE_RESOLUTION|>--- conflicted
+++ resolved
@@ -81,23 +81,9 @@
 
 ![Vacation Recommendation Demo UI](docs/ui_vacation.png)  
 
-<<<<<<< HEAD
 ---
 
-## Contact and Support
-
-- Issues & Bugs: Open a new issue in our [**AI-Blueprints GitHub repo**](https://github.com/HPInc/AI-Blueprints).
-
-- Docs: [**AI Studio Documentation**](https://zdocs.datascience.hp.com/docs/aistudio/overview).
-
-- Community: Join the [**HP AI Creator Community**](https://community.datascience.hp.com/) for questions and help.
-
-
----
-
-> Built with ❤️ using [**Z by HP AI Studio**](https://www.hp.com/us-en/workstations/ai-studio.html).
-=======
-## Contact and Support  
+## Contact and Support 
 
 - Issues: Open a new issue in our [**AI-Blueprints GitHub repo**](https://github.com/HPInc/AI-Blueprints).
 
@@ -107,5 +93,4 @@
 
 ---
 
-> Built with ❤️ using [**HP AI Studio**](https://www.hp.com/us-en/workstations/ai-studio.html).
->>>>>>> 8251280d
+> Built with ❤️ using [**HP AI Studio**](https://www.hp.com/us-en/workstations/ai-studio.html).