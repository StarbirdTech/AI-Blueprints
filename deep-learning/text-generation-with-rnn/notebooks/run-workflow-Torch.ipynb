{
 "cells": [
  {
   "cell_type": "markdown",
   "metadata": {},
   "source": [
    "<h1 style=\\\"text-align: center; font-size: 50px;\\\"> 📜 Text Generation with Neural Networks and Torch</h1>\n",
    "\n",
    "In this notebook our objective is to demonstrate how to generate text using a character-based RNN and Torch working with a dataset of Shakespeare's writing"
   ]
  },
  {
   "cell_type": "markdown",
   "metadata": {},
   "source": [
    "# Notebook Overview\n",
    "- Start Execution\n",
    "- Install and Import Libraries\n",
    "- Configure Settings\n",
    "- Verify Assets\n",
    "- Get Text Data\n",
    "- Preparing textual data\n",
    "- One Hot Encoding\n",
    "- Creating Training Batches\n",
    "- Creating the LSTM Model\n",
    "- Training the Network\n",
    "- Generating Predictions"
   ]
  },
  {
   "cell_type": "markdown",
   "metadata": {},
   "source": [
    "## Start Execution"
   ]
  },
  {
   "cell_type": "code",
   "execution_count": 1,
   "metadata": {},
   "outputs": [],
   "source": [
    "import logging\n",
    "import time\n",
    "\n",
    "# Configure logger\n",
    "logger: logging.Logger = logging.getLogger(\"run_workflow_logger\")\n",
    "logger.setLevel(logging.INFO)\n",
    "logger.propagate = False  # Prevent duplicate logs from parent loggers\n",
    "\n",
    "# Set formatter\n",
    "formatter: logging.Formatter = logging.Formatter(\n",
    "    fmt=\"%(asctime)s - %(levelname)s - %(message)s\",\n",
    "    datefmt=\"%Y-%m-%d %H:%M:%S\"\n",
    ")\n",
    "\n",
    "# Configure and attach stream handler\n",
    "stream_handler: logging.StreamHandler = logging.StreamHandler()\n",
    "stream_handler.setFormatter(formatter)\n",
    "logger.addHandler(stream_handler)"
   ]
  },
  {
   "cell_type": "code",
   "execution_count": 2,
   "metadata": {},
   "outputs": [
    {
     "name": "stderr",
     "output_type": "stream",
     "text": [
      "2025-07-16 13:56:22 - INFO - Notebook execution started.\n"
     ]
    }
   ],
   "source": [
    "start_time = time.time()  \n",
    "\n",
    "logger.info(\"Notebook execution started.\")"
   ]
  },
  {
   "cell_type": "markdown",
   "metadata": {},
   "source": [
    "## Install and Import Libraries"
   ]
  },
  {
   "cell_type": "code",
   "execution_count": 3,
   "metadata": {},
   "outputs": [],
   "source": [
    "# Standard Library Imports\n",
    "import warnings\n",
    "from pathlib import Path\n",
    "from datetime import datetime\n",
    "\n",
    "# Third-Party Libraries\n",
    "import torch\n",
    "from torch import nn\n",
    "import torch.nn.functional as F\n",
    "import numpy as np\n",
    "import matplotlib.pyplot as plt\n",
    "\n",
    "torch.manual_seed(0)\n",
    "\n",
    "import mlflow"
   ]
  },
  {
   "cell_type": "markdown",
   "metadata": {},
   "source": [
    "## Configure Settings"
   ]
  },
  {
   "cell_type": "code",
   "execution_count": 4,
   "metadata": {},
   "outputs": [],
   "source": [
    "warnings.filterwarnings(\"ignore\")"
   ]
  },
  {
   "cell_type": "code",
   "execution_count": 5,
   "metadata": {},
   "outputs": [],
   "source": [
    "# ------------------------ Define global experiment and run names to be used throughout the notebook ------------------------\n",
    "EXPERIMENT_SET = \"RNN text generation\"\n",
    "RUN_NAME = \"RNN Text Generation\"\n",
    "MODEL_NAME = \"dict_torch_rnn_model\"\n",
    "TORCH_MODEL = \"dict_torch_rnn_model.pt\"\n",
    "REGISTER_NAME = \"Shakespeare_Model\"\n",
    "EXPERIMENT_NAME = \"Shakespeare Text Generation\"\n",
    "\n",
    "# ------------------------ Paths ------------------------\n",
    "DATA_PATH = \"../data/shakespeare.txt\"\n",
    "MODEL_DECODER_PATH = \"models/decoder.pt\"\n",
    "MODEL_ENCODER_PATH = \"models/encoder.pt\"\n",
    "MODEL_PATH = 'models/dict_torch_rnn_model.pt'"
   ]
  },
  {
   "cell_type": "markdown",
   "metadata": {},
   "source": [
    "## Verify Assets"
   ]
  },
  {
   "cell_type": "code",
   "execution_count": 6,
   "metadata": {},
   "outputs": [
    {
     "name": "stderr",
     "output_type": "stream",
     "text": [
      "2025-07-16 13:56:24 - INFO - Shakespeare text is properly configured. \n",
      "2025-07-16 13:56:24 - INFO - Decoder model is properly configured. \n",
      "2025-07-16 13:56:24 - INFO - Encoder model is properly configured. \n",
      "2025-07-16 13:56:24 - INFO - Rnn model is properly configured. \n"
     ]
    }
   ],
   "source": [
    "def log_asset_status(asset_path: str, asset_name: str, success_message: str, failure_message: str) -> None:\n",
    "    \"\"\"\n",
    "    Logs the status of a given asset based on its existence.\n",
    "\n",
    "    Parameters:\n",
    "        asset_path (str): File or directory path to check.\n",
    "        asset_name (str): Name of the asset for logging context.\n",
    "        success_message (str): Message to log if asset exists.\n",
    "        failure_message (str): Message to log if asset does not exist.\n",
    "    \"\"\"\n",
    "    if Path(asset_path).exists():\n",
    "        logger.info(f\"{asset_name} is properly configured. {success_message}\")\n",
    "    else:\n",
    "        logger.info(f\"{asset_name} is not properly configured. {failure_message}\")\n",
    "        \n",
    "log_asset_status(\n",
    "    asset_path=DATA_PATH,\n",
    "    asset_name=\"Shakespeare text\",\n",
    "    success_message=\"\",\n",
    "    failure_message=\"Please create and download the required assets in your project on AI Studio.\"\n",
    ")\n",
    "\n",
    "log_asset_status(\n",
    "    asset_path=MODEL_DECODER_PATH ,\n",
    "    asset_name=\"Decoder model\",\n",
    "    success_message=\"\",\n",
    "    failure_message=\"Please check if model folder was properly downloaded in your project on AI Studio.\"\n",
    ")\n",
    "\n",
    "log_asset_status(\n",
    "    asset_path=MODEL_ENCODER_PATH,\n",
    "    asset_name=\"Encoder model\",\n",
    "    success_message=\"\",\n",
    "    failure_message=\"Please check if model folder was properly downloaded in your project on AI Studio.\"\n",
    ")\n",
    "\n",
    "log_asset_status(\n",
    "    asset_path=MODEL_PATH,\n",
    "    asset_name=\"Rnn model\",\n",
    "    success_message=\"\",\n",
    "    failure_message=\"Please check if model folder was properly downloaded in your project on AI Studio.\"\n",
    ")"
   ]
  },
  {
   "cell_type": "code",
   "execution_count": 7,
   "metadata": {},
   "outputs": [
    {
     "name": "stdout",
     "output_type": "stream",
     "text": [
      "Using device: cuda\n"
     ]
    }
   ],
   "source": [
    "device = torch.device(\"cuda\" if torch.cuda.is_available() else \"cpu\")\n",
    "print(f\"Using device: {device}\")"
   ]
  },
  {
   "cell_type": "markdown",
   "metadata": {},
   "source": [
    "## Get Text Data"
   ]
  },
  {
   "cell_type": "markdown",
   "metadata": {},
   "source": [
    "This is the text we'll use as a basis for our generations: let's try to generate 'Shakespearean' texts."
   ]
  },
  {
   "cell_type": "markdown",
   "metadata": {},
   "source": [
    "This text is from Shakespeare's Sonnet 1. It's one of the 154 sonnets written by William Shakespeare that were first published in 1609. This particular sonnet, like many others, discusses themes of beauty, procreation, and the transient nature of life, urging the beautiful to reproduce so their beauty can live on through their offspring."
   ]
  },
  {
   "cell_type": "code",
   "execution_count": 8,
   "metadata": {},
   "outputs": [],
   "source": [
    "with open(DATA_PATH,'r',encoding='utf8') as f:\n",
    "    text = f.read()"
   ]
  },
  {
   "cell_type": "code",
   "execution_count": 9,
   "metadata": {},
   "outputs": [
    {
     "name": "stderr",
     "output_type": "stream",
     "text": [
      "2025-07-16 13:56:24 - INFO - First 600 chars: \n",
      "\n"
     ]
    },
    {
     "name": "stdout",
     "output_type": "stream",
     "text": [
      "\n",
      "                     1\n",
      "  From fairest creatures we desire increase,\n",
      "  That thereby beauty's rose might never die,\n",
      "  But as the riper should by time decease,\n",
      "  His tender heir might bear his memory:\n",
      "  But thou contracted to thine own bright eyes,\n",
      "  Feed'st thy light's flame with self-substantial fuel,\n",
      "  Making a famine where abundance lies,\n",
      "  Thy self thy foe, to thy sweet self too cruel:\n",
      "  Thou that art now the world's fresh ornament,\n",
      "  And only herald to the gaudy spring,\n",
      "  Within thine own bud buriest thy content,\n",
      "  And tender churl mak'st waste in niggarding:\n",
      "    Pity the world, or else th\n"
     ]
    }
   ],
   "source": [
    "logger.info('First 600 chars: \\n')\n",
    "print(text[:600])"
   ]
  },
  {
   "cell_type": "markdown",
   "metadata": {},
   "source": [
    "## Preparing textual data"
   ]
  },
  {
   "cell_type": "markdown",
   "metadata": {},
   "source": [
    "We need to encode our data to give the model a proper numerical representation of our text."
   ]
  },
  {
   "cell_type": "code",
   "execution_count": 10,
   "metadata": {},
   "outputs": [],
   "source": [
    "all_characters = set(text) # creates a set of unique characters found in the text"
   ]
  },
  {
   "cell_type": "code",
   "execution_count": 11,
   "metadata": {},
   "outputs": [
    {
     "data": {
      "text/plain": [
       "84"
      ]
     },
     "execution_count": 11,
     "metadata": {},
     "output_type": "execute_result"
    }
   ],
   "source": [
    "len(all_characters)"
   ]
  },
  {
   "cell_type": "code",
   "execution_count": 12,
   "metadata": {},
   "outputs": [],
   "source": [
    "decoder = dict(enumerate(all_characters))\n",
    "# assigns a unique integer to each character in a dictionary format, \n",
    "# creating a mapping that can later be used to transform encoded predictions back into characters"
   ]
  },
  {
   "cell_type": "code",
   "execution_count": 13,
   "metadata": {},
   "outputs": [],
   "source": [
    "encoder = {char: ind for ind, char in decoder.items()} \n",
    "# reverses the decoder dictionary, providing a mapping from characters to their respective assigned integers, which is used to encode the text."
   ]
  },
  {
   "cell_type": "code",
   "execution_count": 14,
   "metadata": {},
   "outputs": [],
   "source": [
    "torch.save(decoder, MODEL_DECODER_PATH)\n",
    "torch.save(encoder, MODEL_ENCODER_PATH)"
   ]
  },
  {
   "cell_type": "code",
   "execution_count": 15,
   "metadata": {},
   "outputs": [],
   "source": [
    "encoded_text = np.array([encoder[char] for char in text])\n",
    "# encodes the entire text as an array of integers, with each integer representing the character at that position\n",
    "#in the text according to the encoder dictionary"
   ]
  },
  {
   "cell_type": "markdown",
   "metadata": {},
   "source": [
    "## One Hot Encoding"
   ]
  },
  {
   "cell_type": "markdown",
   "metadata": {},
   "source": [
    "One-hot encoding is a way to convert categorical data into a fixed-size vector of numerical values.\n",
    "\n",
    "This encoding allows the model to treat input data uniformly and is particularly important for models that need to determine the presence or absence of a feature, such as a particular character."
   ]
  },
  {
   "cell_type": "code",
   "execution_count": 16,
   "metadata": {},
   "outputs": [],
   "source": [
    "def one_hot_encoder(encoded_text, num_uni_chars):\n",
    "    \"\"\"\n",
    "        Convert categorical data into a fixed-size vector of numerical values.\n",
    "\n",
    "        Args:\n",
    "            encoded_text: Batch of encoded text.\n",
    "            num_uni_chars: Number of unique characters\n",
    "\n",
    "    \"\"\"\n",
    "    try:\n",
    "        # Create a placeholder for zeros\n",
    "        one_hot = np.zeros((encoded_text.size, num_uni_chars))\n",
    "        \n",
    "        # Convert data type for later use with pytorch\n",
    "        one_hot = one_hot.astype(np.float32)\n",
    "\n",
    "        # Using indexing fill in the 1s at the correct index locations\n",
    "        one_hot[np.arange(one_hot.shape[0]), encoded_text.flatten()] = 1.0\n",
    "        \n",
    "        # Reshape it so it matches the batch shape\n",
    "        one_hot = one_hot.reshape((*encoded_text.shape, num_uni_chars))\n",
    "        \n",
    "        return one_hot\n",
    "    except Exception as e:\n",
    "            logger.error(f\"Error converting categorical data: {str(e)}\")"
   ]
  },
  {
   "cell_type": "markdown",
   "metadata": {},
   "source": [
    "# Creating Training Batches"
   ]
  },
  {
   "cell_type": "markdown",
   "metadata": {},
   "source": [
    "Training batches are a way of dividing the dataset into smaller, manageable groups of data points that are fed into a machine learning model during the training process."
   ]
  },
  {
   "cell_type": "code",
   "execution_count": 17,
   "metadata": {},
   "outputs": [],
   "source": [
    "def generate_batches(encoded_text, samp_per_batch=10, seq_len=50):\n",
    "    \n",
    "    '''\n",
    "    Generate (using yield) batches for training.\n",
    "    \n",
    "    X: Encoded Text of length seq_len\n",
    "    Y: Encoded Text shifted by one\n",
    "    \n",
    "    Example:\n",
    "    \n",
    "    X:\n",
    "    \n",
    "    [[1 2 3]]\n",
    "    \n",
    "    Y:\n",
    "    \n",
    "    [[ 2 3 4]]\n",
    "    \n",
    "    encoded_text : Complete Encoded Text to make batches from\n",
    "    batch_size : Number of samples per batch\n",
    "    seq_len : Length of character sequence\n",
    "       \n",
    "    '''\n",
    "    try:\n",
    "        # Total number of characters per batch\n",
    "        # Example: If samp_per_batch is 2 and seq_len is 50, then 100\n",
    "        # characters come out per batch.\n",
    "        char_per_batch = samp_per_batch * seq_len\n",
    "        \n",
    "        # Number of batches available to make\n",
    "        # Use int() to roun to nearest integer\n",
    "        num_batches_avail = int(len(encoded_text)/char_per_batch)\n",
    "        \n",
    "        # Cut off end of encoded_text that\n",
    "        # won't fit evenly into a batch\n",
    "        encoded_text = encoded_text[:num_batches_avail * char_per_batch]\n",
    "        \n",
    "        # Reshape text into rows the size of a batch\n",
    "        encoded_text = encoded_text.reshape((samp_per_batch, -1))\n",
    "\n",
    "        # Go through each row in array.\n",
    "        for n in range(0, encoded_text.shape[1], seq_len):\n",
    "            # Grab feature characters\n",
    "            x = encoded_text[:, n:n+seq_len]\n",
    "            # y is the target shifted over by 1\n",
    "            y = np.zeros_like(x)\n",
    "            try:\n",
    "                y[:, :-1] = x[:, 1:]\n",
    "                y[:, -1]  = encoded_text[:, n+seq_len]\n",
    "            except:\n",
    "                y[:, :-1] = x[:, 1:]\n",
    "                y[:, -1] = encoded_text[:, 0]\n",
    "                \n",
    "            yield x, y\n",
    "    except Exception as e:\n",
    "            logger.error(f\"Error Generating batches: {str(e)}\")\n"
   ]
  },
  {
   "cell_type": "markdown",
   "metadata": {},
   "source": [
    "# Creating the LSTM Model"
   ]
  },
  {
   "cell_type": "code",
   "execution_count": 18,
   "metadata": {},
   "outputs": [],
   "source": [
    "class CharModel(nn.Module):\n",
    "    def __init__(self, decoder, encoder, all_chars, num_hidden=256, num_layers=4,drop_prob=0.5, use_gpu=False):\n",
    "        \"\"\"Initializes CharModel\n",
    "\n",
    "        Args:\n",
    "            decoder: Assigns a unique integer to each character in a dictionary format\n",
    "            encoder : Reverses the decoder dictionary, providing a mapping from characters to their respective assigned integers.\n",
    "            all_chars: Set of unique characters found in the text.\n",
    "            num_hidden: Number of hidden layers. Defaults to 256.\n",
    "            num_layers: Number of layers. Defaults to 4.\n",
    "            drop_prob: Regularization technique to prevent overfitting. Defaults to 0.5.\n",
    "            use_gpu: If the model uses GPU. Defaults to False.\n",
    "        \"\"\"\n",
    "        try:\n",
    "            super().__init__()\n",
    "            self.drop_prob = drop_prob\n",
    "            self.num_layers = num_layers\n",
    "            self.num_hidden = num_hidden\n",
    "            self.use_gpu = use_gpu\n",
    "            \n",
    "            self.all_chars = all_chars\n",
    "            self.decoder = torch.load(decoder)\n",
    "            self.encoder = torch.load(encoder)\n",
    "            \n",
    "            self.lstm = nn.LSTM(len(self.all_chars), num_hidden, num_layers, dropout=drop_prob, batch_first=True)\n",
    "            self.dropout = nn.Dropout(drop_prob)\n",
    "            self.fc_linear = nn.Linear(num_hidden, len(self.all_chars))\n",
    "            logger.info(\"CharModel initialized successfully\")\n",
    "    \n",
    "        except Exception as e:\n",
    "            logger.error(f\"Error initializing CharModel: {str(e)}\")\n",
    "      \n",
    "    \n",
    "    def forward(self, x, hidden):\n",
    "        \"\"\"Implementation of the CharModel logic, in which, the input passes through every step of the arquiteture\n",
    "\n",
    "        Args:\n",
    "            x: Input tensor with shape (batch size and senquency length) containing character indices.\n",
    "            hidden: Tuple containing the inicial hidden states of the CharModel each with shape (batch size and senquency length).\n",
    "\n",
    "        Returns:\n",
    "            final_out: Output tensor representing the predicted logits for each character in the sequence.\n",
    "            hidden: Tuple containing the final hidden states of the CharModel.\n",
    "        \"\"\"\n",
    "        try:\n",
    "            lstm_output, hidden = self.lstm(x, hidden)       \n",
    "            drop_output = self.dropout(lstm_output)\n",
    "            drop_output = drop_output.contiguous().view(-1, self.num_hidden)\n",
    "            final_out = self.fc_linear(drop_output)\n",
    "            \n",
    "            return final_out, hidden\n",
    "        \n",
    "        except Exception as e:\n",
    "            logger.error(f\"Error implementing CharModel logic: {str(e)}\")\n",
    "    \n",
    "    \n",
    "    def hidden_state(self, batch_size):\n",
    "        \"\"\"\n",
    "        Initializes and returns the initial hidden state for a recurrent neural network (e.g., LSTM).\n",
    "\n",
    "        This method creates zero-filled tensors for the hidden state (h_0) and cell state (c_0), \n",
    "        supporting GPU execution if `self.use_gpu` is set to True.\n",
    "\n",
    "        Args:\n",
    "            batch_size: The number of sequences in the input batch, used to determine the tensor dimensions.\n",
    "\n",
    "        Returns:\n",
    "            Tuple: A tuple containing the hidden state and cell state tensors \n",
    "            with shape (num_layers, batch_size, num_hidden). Returns None if an exception occurs, and logs the error.\n",
    "        \"\"\"\n",
    "        try:\n",
    "            if self.use_gpu:\n",
    "                hidden = (torch.zeros(self.num_layers,batch_size,self.num_hidden).to(device),\n",
    "                        torch.zeros(self.num_layers,batch_size,self.num_hidden).to(device))\n",
    "            else:\n",
    "                hidden = (torch.zeros(self.num_layers,batch_size,self.num_hidden),\n",
    "                        torch.zeros(self.num_layers,batch_size,self.num_hidden))\n",
    "            \n",
    "            return hidden\n",
    "        except Exception as e:\n",
    "            logger.error(f\"Error Initializing and returning the initial hidden state: {str(e)}\")"
   ]
  },
  {
   "cell_type": "markdown",
   "metadata": {},
   "source": [
    "## Instance of the Model"
   ]
  },
  {
   "cell_type": "code",
   "execution_count": 19,
   "metadata": {},
   "outputs": [
    {
     "name": "stderr",
     "output_type": "stream",
     "text": [
      "2025-07-16 13:56:24 - INFO - CharModel initialized successfully\n"
     ]
    }
   ],
   "source": [
    "model = CharModel(\n",
    "    all_chars=all_characters,\n",
    "    num_hidden=512,\n",
    "    num_layers=3,\n",
    "    drop_prob=0.5,\n",
    "    use_gpu=True,\n",
    "    encoder= MODEL_ENCODER_PATH,\n",
    "    decoder= MODEL_DECODER_PATH\n",
    ")"
   ]
  },
  {
   "cell_type": "markdown",
   "metadata": {},
   "source": [
    "### Optimizer and Loss"
   ]
  },
  {
   "cell_type": "code",
   "execution_count": 20,
   "metadata": {},
   "outputs": [],
   "source": [
    "optimizer = torch.optim.Adam(model.parameters(),lr=0.001)\n",
    "criterion = nn.CrossEntropyLoss()"
   ]
  },
  {
   "cell_type": "markdown",
   "metadata": {},
   "source": [
    "## Training Data and Validation Data"
   ]
  },
  {
   "cell_type": "code",
   "execution_count": 21,
   "metadata": {},
   "outputs": [],
   "source": [
    "# percentage of data to be used for training\n",
    "train_percent = 0.5"
   ]
  },
  {
   "cell_type": "code",
   "execution_count": 22,
   "metadata": {},
   "outputs": [
    {
     "data": {
      "text/plain": [
       "2722804"
      ]
     },
     "execution_count": 22,
     "metadata": {},
     "output_type": "execute_result"
    }
   ],
   "source": [
    "int(len(encoded_text) * (train_percent))"
   ]
  },
  {
   "cell_type": "code",
   "execution_count": 23,
   "metadata": {},
   "outputs": [],
   "source": [
    "train_ind = int(len(encoded_text) * (train_percent))"
   ]
  },
  {
   "cell_type": "code",
   "execution_count": 24,
   "metadata": {},
   "outputs": [],
   "source": [
    "train_data = encoded_text[:train_ind]\n",
    "val_data = encoded_text[train_ind:]"
   ]
  },
  {
   "cell_type": "markdown",
   "metadata": {},
   "source": [
    "# Training the Network"
   ]
  },
  {
   "cell_type": "markdown",
   "metadata": {},
   "source": [
    "## Variables"
   ]
  },
  {
   "cell_type": "code",
   "execution_count": 25,
   "metadata": {},
   "outputs": [],
   "source": [
    "# Epochs to train for\n",
    "epochs = 30\n",
    "# batch size \n",
    "batch_size = 128\n",
    "# Length of sequence\n",
    "seq_len = 100\n",
    "# for printing report purposes\n",
    "# always start at 0\n",
    "tracker = 0\n",
    "# number of characters in text\n",
    "num_char = max(encoded_text)+1"
   ]
  },
  {
   "cell_type": "code",
   "execution_count": 26,
   "metadata": {},
   "outputs": [
    {
     "data": {
      "text/plain": [
       "<Experiment: artifact_location='/phoenix/mlflow/920820733064782143', creation_time=1752673235935, experiment_id='920820733064782143', last_update_time=1752673235935, lifecycle_stage='active', name='Shakespeare Text Generation', tags={}>"
      ]
     },
     "execution_count": 26,
     "metadata": {},
     "output_type": "execute_result"
    }
   ],
   "source": [
    "mlflow.set_tracking_uri('/phoenix/mlflow')\n",
    "mlflow.set_experiment(EXPERIMENT_NAME)"
   ]
  },
  {
   "cell_type": "code",
<<<<<<< HEAD
   "execution_count": 27,
=======
   "execution_count": null,
>>>>>>> 5dbd9642
   "metadata": {},
   "outputs": [
    {
     "name": "stdout",
     "output_type": "stream",
     "text": [
      "Epoch: 0 Step: 212 Val Loss: 2.767427682876587\n",
      "Epoch: 1 Step: 424 Val Loss: 2.095611572265625\n",
      "Epoch: 2 Step: 636 Val Loss: 1.8525456190109253\n",
      "Epoch: 3 Step: 848 Val Loss: 1.7046477794647217\n",
      "Epoch: 4 Step: 1060 Val Loss: 1.6147691011428833\n",
      "Epoch: 5 Step: 1272 Val Loss: 1.5547751188278198\n",
      "Epoch: 6 Step: 1484 Val Loss: 1.5113000869750977\n",
      "Epoch: 7 Step: 1696 Val Loss: 1.4775900840759277\n",
      "Epoch: 8 Step: 1908 Val Loss: 1.4496577978134155\n",
      "Epoch: 9 Step: 2120 Val Loss: 1.4306222200393677\n",
      "Epoch: 10 Step: 2332 Val Loss: 1.4182699918746948\n",
      "Epoch: 11 Step: 2544 Val Loss: 1.4045072793960571\n",
      "Epoch: 12 Step: 2756 Val Loss: 1.3980684280395508\n",
      "Epoch: 13 Step: 2968 Val Loss: 1.3917815685272217\n",
      "Epoch: 14 Step: 3180 Val Loss: 1.3844587802886963\n",
      "Epoch: 15 Step: 3392 Val Loss: 1.3765907287597656\n",
      "Epoch: 16 Step: 3604 Val Loss: 1.3736594915390015\n",
      "Epoch: 17 Step: 3816 Val Loss: 1.3680920600891113\n",
      "Epoch: 18 Step: 4028 Val Loss: 1.3601018190383911\n",
      "Epoch: 19 Step: 4240 Val Loss: 1.3641341924667358\n",
      "Epoch: 20 Step: 4452 Val Loss: 1.3604182004928589\n",
      "Epoch: 21 Step: 4664 Val Loss: 1.3566547632217407\n",
      "Epoch: 22 Step: 4876 Val Loss: 1.3556829690933228\n",
      "Epoch: 23 Step: 5088 Val Loss: 1.3574879169464111\n",
      "Epoch: 24 Step: 5300 Val Loss: 1.3514000177383423\n",
      "Epoch: 25 Step: 5512 Val Loss: 1.350571870803833\n",
      "Epoch: 26 Step: 5724 Val Loss: 1.352144479751587\n",
      "Epoch: 27 Step: 5936 Val Loss: 1.3486289978027344\n",
      "Epoch: 28 Step: 6148 Val Loss: 1.3489902019500732\n",
      "Epoch: 29 Step: 6360 Val Loss: 1.3489620685577393\n",
      "CPU times: user 4min 41s, sys: 1min 54s, total: 6min 36s\n",
      "Wall time: 7min 3s\n"
     ]
    }
   ],
   "source": [
    "%%time\n",
    "\n",
    "mlflow.start_run(run_name = RUN_NAME)\n",
    "\n",
    "mlflow.log_param(\"epochs\", epochs)\n",
    "mlflow.log_param(\"batch_size\", batch_size)\n",
    "\n",
    "# Set model to train\n",
    "model.train()\n",
    "\n",
    "# Check to see if using GPU\n",
    "if model.use_gpu:\n",
    "    torch.cuda.manual_seed_all(0)\n",
    "    model.cuda()\n",
    "\n",
    "for i in range(epochs):\n",
    "    \n",
    "    hidden = model.hidden_state(batch_size)\n",
    "    \n",
    "    \n",
    "    for x,y in generate_batches(train_data, batch_size, seq_len):\n",
    "        \n",
    "        tracker += 1\n",
    "        \n",
    "        # One Hot Encode incoming data\n",
    "        x = one_hot_encoder(x, num_char)\n",
    "        \n",
    "        # Convert Numpy Arrays to Tensor\n",
    "        inputs = torch.from_numpy(x)\n",
    "        targets = torch.from_numpy(y)\n",
    "        \n",
    "        # Adjust for GPU if necessary\n",
    "        if model.use_gpu:\n",
    "            inputs = inputs.to(device)\n",
    "            targets = targets.to(device)\n",
    "            \n",
    "        # Reset Hidden State\n",
    "        hidden = tuple([state.data for state in hidden])\n",
    "        \n",
    "        model.zero_grad()\n",
    "        \n",
    "        lstm_output, hidden = model.forward(inputs, hidden)\n",
    "        loss = criterion(lstm_output, targets.view(batch_size*seq_len).long())\n",
    "        \n",
    "        loss.backward()\n",
    "        \n",
    "        # Clipping gradients to avoid explosion\n",
    "        nn.utils.clip_grad_norm_(model.parameters(), max_norm=5)\n",
    "        \n",
    "        optimizer.step()\n",
    "        \n",
    "        if tracker % 100 == 0:\n",
    "            val_hidden = model.hidden_state(batch_size)\n",
    "            val_losses = []\n",
    "            model.eval()\n",
    "            \n",
    "            for x,y in generate_batches(val_data, batch_size, seq_len):\n",
    "                x = one_hot_encoder(x, num_char)\n",
    "                inputs = torch.from_numpy(x)\n",
    "                targets = torch.from_numpy(y)\n",
    "                \n",
    "                if model.use_gpu:\n",
    "                    inputs = inputs.to(device)\n",
    "                    targets = targets.to(device)\n",
    "                \n",
    "                val_hidden = tuple([state.data for state in val_hidden])\n",
    "                \n",
    "                lstm_output, val_hidden = model.forward(inputs, val_hidden)\n",
    "                val_loss = criterion(lstm_output, targets.view(batch_size*seq_len).long())\n",
    "        \n",
    "                val_losses.append(val_loss.item())\n",
    "            \n",
    "  \n",
    "            mlflow.log_metric(\"Val Loss\", val_loss.item(), step=tracker)\n",
    "        \n",
    "            model.train()\n",
    "            \n",
    "    print(f\"Epoch: {i} Step: {tracker} Val Loss: {val_loss.item()}\")\n",
    "\n",
    "\n",
    "mlflow.end_run()"
   ]
  },
  {
   "cell_type": "markdown",
   "metadata": {},
   "source": [
    "## Saving the Model"
   ]
  },
  {
   "cell_type": "code",
   "execution_count": 28,
   "metadata": {},
   "outputs": [],
   "source": [
    "model_name = TORCH_MODEL"
   ]
  },
  {
   "cell_type": "code",
   "execution_count": 29,
   "metadata": {},
   "outputs": [
    {
     "name": "stderr",
     "output_type": "stream",
     "text": [
      "2025-07-16 14:03:28 - INFO - Model saved\n"
     ]
    }
   ],
   "source": [
    "torch.save(model.state_dict(), f'models/{TORCH_MODEL}')\n",
    "logger.info(\"Model saved\")"
   ]
  },
  {
   "cell_type": "markdown",
   "metadata": {},
   "source": [
    "## Load Model"
   ]
  },
  {
   "cell_type": "code",
   "execution_count": 30,
   "metadata": {},
   "outputs": [
    {
     "data": {
      "text/plain": [
       "CharModel(\n",
       "  (lstm): LSTM(84, 512, num_layers=3, batch_first=True, dropout=0.5)\n",
       "  (dropout): Dropout(p=0.5, inplace=False)\n",
       "  (fc_linear): Linear(in_features=512, out_features=84, bias=True)\n",
       ")"
      ]
     },
     "execution_count": 30,
     "metadata": {},
     "output_type": "execute_result"
    }
   ],
   "source": [
    "model.load_state_dict(torch.load(f'models/{TORCH_MODEL}'))\n",
    "model.eval()"
   ]
  },
  {
   "cell_type": "markdown",
   "metadata": {},
   "source": [
    "# Generating Predictions"
   ]
  },
  {
   "cell_type": "markdown",
   "metadata": {},
   "source": [
    "--------"
   ]
  },
  {
   "cell_type": "code",
   "execution_count": 31,
   "metadata": {},
   "outputs": [],
   "source": [
    "def predict_next_char(model, char, hidden=None, k=1):\n",
    "    \"\"\"\n",
    "    Predicts the next character given an input character and the current hidden state.\n",
    "\n",
    "    This method encodes the input character, feeds it through the trained character-level \n",
    "    language model (e.g., LSTM), and samples from the top-k most probable characters \n",
    "    to determine the next one. It also returns the updated hidden state for sequential prediction.\n",
    "\n",
    "    Args:\n",
    "        char: The input character to start prediction from.\n",
    "        hidden: Current hidden state of the model. Each tensor has shape (num_layers, batch_size, num_hidden).\n",
    "            If None, a new hidden state should be initialized before calling this method.\n",
    "        k: Number of top predictions to sample from.\n",
    "\n",
    "    Returns:\n",
    "        A tuple containing the predicted next character and the updated hidden state.\n",
    "    \"\"\"\n",
    "    try:\n",
    "        encoded_text = model.encoder[char]\n",
    "        encoded_text = np.array([[encoded_text]])\n",
    "        encoded_text = one_hot_encoder(encoded_text, len(model.all_chars))\n",
    "        inputs = torch.from_numpy(encoded_text)\n",
    "    \n",
    "        if(model.use_gpu):\n",
    "            inputs = inputs.to(device)  \n",
    "\n",
    "        hidden = tuple([state.data for state in hidden])\n",
    "        lstm_out, hidden = model(inputs, hidden)        \n",
    "        probs = F.softmax(lstm_out, dim=1).data\n",
    "    \n",
    "        if(model.use_gpu):\n",
    "            probs = probs.cpu()\n",
    "\n",
    "    # Getting the top 'k' for next char probs\n",
    "        probs, index_positions = probs.topk(k)        \n",
    "        index_positions = index_positions.numpy().squeeze()\n",
    "        probs = probs.numpy().flatten()\n",
    "        probs = probs/probs.sum()\n",
    "        char = np.random.choice(index_positions, p=probs)    \n",
    "    \n",
    "        return model.decoder[char], hidden\n",
    "    except Exception as e:\n",
    "            logger.error(f\"Error predicting next char: {str(e)}\")"
   ]
  },
  {
   "cell_type": "code",
   "execution_count": 32,
   "metadata": {},
   "outputs": [],
   "source": [
    "def generate_text(model, size, seed='The', k=1):\n",
    "    \"\"\"\n",
    "    Generates a sequence of text using the trained character-level language model.\n",
    "\n",
    "    Starting from a seed string, this method uses the model to predict the next character\n",
    "    one at a time, feeding each predicted character back into the model. It continues\n",
    "    this process until the desired output length is reached.\n",
    "\n",
    "    Args:\n",
    "        seed: The initial sequence of characters used to start the text generation.\n",
    "        size: The number of characters to generate after the seed.\n",
    "        k: Number of top character predictions to consider for sampling at each step.\n",
    "\n",
    "    Returns:\n",
    "        The full generated text including the seed and the newly predicted characters.\n",
    "    \"\"\"\n",
    "    try:\n",
    "        if(model.use_gpu):\n",
    "            model.to(device)\n",
    "        else:\n",
    "            model.cpu()\n",
    "            \n",
    "        model.eval()\n",
    "        output_chars = [c for c in seed]\n",
    "        hidden = model.hidden_state(1)\n",
    "        \n",
    "        for char in seed:\n",
    "            char, hidden = predict_next_char(model, char, hidden, k=k)\n",
    "\n",
    "        output_chars.append(char)\n",
    "        for i in range(size):\n",
    "            char, hidden = predict_next_char(model, output_chars[-1], hidden, k=k)\n",
    "            output_chars.append(char)\n",
    "            \n",
    "        return ''.join(output_chars)\n",
    "    except Exception as e:\n",
    "            logger.error(f\"Error making predictions: {str(e)}\")\n"
   ]
  },
  {
   "cell_type": "markdown",
   "metadata": {},
   "source": [
    "#### Generating a text with 1000 chars starting with word 'Confidence'"
   ]
  },
  {
   "cell_type": "code",
   "execution_count": 33,
   "metadata": {},
   "outputs": [
    {
     "name": "stdout",
     "output_type": "stream",
     "text": [
      "Confidence to the Casca\n",
      "                      with his captain\n",
      "\n",
      "    The DUKE'S palace of all thy state, and the KING, and others.    Exeunt\n",
      "\n",
      "\n",
      "\n",
      "\n",
      "SCENE IV.\n",
      "The Capitol\n",
      "\n",
      "Alarums and trumpets. Enter CLEOPATRA and the KING, and the CARDINAL\n",
      "\n",
      "  SECOND LORD. The man of my lord, the King is to the stocks.\n",
      "    This was a streeg a service of their blood,\n",
      "    And tell his fore or that with such a sea\n",
      "    That seek and sent the service of him of his hand.\n",
      "    I would they see me as they were to be thy staff\n",
      "    And when I had a man and the sund of his court.\n",
      "    I will set them and set to me there is a state,\n",
      "    As the charge of thee are there. I would he see\n",
      "    The strongs of this a passion and the wife.\n",
      "    The common part of my sword stir is not to th' world.  \n",
      "    If you have stay'd my honour to the woman.\n",
      "  POMPEY. I have been as they set thee there is news.  \n",
      "    We had the station of their stocks to thee.\n",
      "    What, say you all?\n",
      "  POSTHUMUS. To the will, sir, the strong of thee,\n",
      "    Thou art not there\n"
     ]
    }
   ],
   "source": [
    "print(generate_text(model, 1000, seed='Confidence ', k=3))"
   ]
  },
  {
   "cell_type": "markdown",
   "metadata": {},
   "source": [
    "#### Generating a text with 1000 chars starting with word 'Love'"
   ]
  },
  {
   "cell_type": "code",
   "execution_count": 34,
   "metadata": {},
   "outputs": [
    {
     "name": "stdout",
     "output_type": "stream",
     "text": [
      "Love to the Council of\n",
      "    Cornwall.\n",
      "  CASSIUS,         \"   \"\n",
      "  SILVIUS,     \"  \"   \"   \"\n",
      "  POMPEY, work of the Country of Suffolk and\n",
      "                                 \n",
      "                        hath been sent them off\n",
      "\n",
      "                      Enter CASSIUS\n",
      "\n",
      "  SECOND LORD. When thou hast seen the sense of him, and so intend to heaven\n",
      "    to th' says; and, as the company, and the servants of my love\n",
      "    and the care of all myself. I will not break thee that the\n",
      "    counsel of this cannot stay to me. If they set them along\n",
      "    and there an all truth and the state to the company, with a\n",
      "    charge of the country and the counterpein of him, to tell him he hath\n",
      "    shame they set our present true a poor true town and honour than this bed,\n",
      "    and a cause that I have not so much and there is the canner of the\n",
      "    self that was, and this world will be a conquered of a stranger\n",
      "    as anything that I will said they are nothing. I would they say to say\n",
      "    to have any anything of my body.\n",
      "  PAROLLES. Why\n"
     ]
    }
   ],
   "source": [
    "print(generate_text(model, 1000, seed='Love ', k=3))"
   ]
  },
  {
   "cell_type": "code",
   "execution_count": 35,
   "metadata": {},
   "outputs": [
    {
     "name": "stderr",
     "output_type": "stream",
     "text": [
      "2025-07-16 14:03:29 - INFO - ⏱️ Total execution time: 7m 7.70s\n",
      "2025-07-16 14:03:29 - INFO - ✅ Notebook execution completed successfully.\n"
     ]
    }
   ],
   "source": [
    "end_time: float = time.time()\n",
    "elapsed_time: float = end_time - start_time\n",
    "elapsed_minutes: int = int(elapsed_time // 60)\n",
    "elapsed_seconds: float = elapsed_time % 60\n",
    "\n",
    "logger.info(f\"⏱️ Total execution time: {elapsed_minutes}m {elapsed_seconds:.2f}s\")\n",
    "logger.info(\"✅ Notebook execution completed successfully.\")"
   ]
  },
  {
   "cell_type": "markdown",
   "metadata": {},
   "source": [
    "Built with ❤️ using Z by HP AI Studio."
   ]
  }
 ],
 "metadata": {
  "kernelspec": {
   "display_name": "Python [conda env:base] *",
   "language": "python",
   "name": "conda-base-py"
  },
  "language_info": {
   "codemirror_mode": {
    "name": "ipython",
    "version": 3
   },
   "file_extension": ".py",
   "mimetype": "text/x-python",
   "name": "python",
   "nbconvert_exporter": "python",
   "pygments_lexer": "ipython3",
   "version": "3.12.7"
  }
 },
 "nbformat": 4,
 "nbformat_minor": 4
}<|MERGE_RESOLUTION|>--- conflicted
+++ resolved
@@ -772,11 +772,7 @@
   },
   {
    "cell_type": "code",
-<<<<<<< HEAD
    "execution_count": 27,
-=======
-   "execution_count": null,
->>>>>>> 5dbd9642
    "metadata": {},
    "outputs": [
     {
@@ -821,6 +817,8 @@
    "source": [
     "%%time\n",
     "\n",
+    "%%time\n",
+    "\n",
     "mlflow.start_run(run_name = RUN_NAME)\n",
     "\n",
     "mlflow.log_param(\"epochs\", epochs)\n",
