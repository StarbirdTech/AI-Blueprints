{
 "cells": [
  {
   "cell_type": "markdown",
   "id": "f57b339a",
   "metadata": {},
   "source": [
    "<h1 style=\"text-align: center; font-size: 50px;\"> Spam Detection with NLP (Natural Language Processing) MLflow Integration </h1>"
   ]
  },
  {
   "cell_type": "markdown",
   "id": "353ce3c0",
   "metadata": {},
   "source": [
    "Notebook Overview\n",
    "- Start Execution\n",
    "- User Constants\n",
    "- Install and Import Libraries\n",
    "- Configure Settings\n",
    "- Verify Assets\n",
    "- Logging Model to MLflow\n",
    "- Fetching the Latest Model Version from MLflow\n",
    "- Loading the Model and Running Inference"
   ]
  },
  {
   "cell_type": "markdown",
   "id": "603b4752",
   "metadata": {},
   "source": [
    "## Start Execution"
   ]
  },
  {
   "cell_type": "code",
   "execution_count": 1,
   "id": "c18c0be9",
   "metadata": {},
   "outputs": [],
   "source": [
    "import logging\n",
    "import time\n",
    "\n",
    "# Configure logger\n",
    "logger: logging.Logger = logging.getLogger(\"register_model_logger\")\n",
    "logger.setLevel(logging.INFO)\n",
    "logger.propagate = False  # Prevent duplicate logs from parent loggers\n",
    "\n",
    "# Set formatter\n",
    "formatter: logging.Formatter = logging.Formatter(\n",
    "    fmt=\"%(asctime)s - %(levelname)s - %(message)s\",\n",
    "    datefmt=\"%Y-%m-%d %H:%M:%S\"\n",
    ")\n",
    "\n",
    "# Configure and attach stream handler\n",
    "stream_handler: logging.StreamHandler = logging.StreamHandler()\n",
    "stream_handler.setFormatter(formatter)\n",
    "logger.addHandler(stream_handler)"
   ]
  },
  {
   "cell_type": "code",
   "execution_count": 2,
   "id": "bd8a0ea5",
   "metadata": {},
   "outputs": [
    {
     "name": "stderr",
     "output_type": "stream",
     "text": [
      "2025-08-01 17:15:01 - INFO - Notebook execution started.\n"
     ]
    }
   ],
   "source": [
    "start_time = time.time()  \n",
    "\n",
    "logger.info(\"Notebook execution started.\")"
   ]
  },
  {
   "cell_type": "markdown",
   "id": "dbfb13ca",
   "metadata": {},
   "source": [
    "## User Constants"
   ]
  },
  {
   "cell_type": "code",
   "execution_count": 3,
   "id": "0d56348d",
   "metadata": {},
   "outputs": [],
   "source": [
    "TEXT = \"You have won a free ticket!\""
   ]
  },
  {
   "cell_type": "markdown",
   "id": "05f18f9b",
   "metadata": {},
   "source": [
    "##  Install and Import Libraries"
   ]
  },
  {
   "cell_type": "code",
   "execution_count": 4,
   "id": "9a572e6d",
   "metadata": {},
   "outputs": [
    {
     "name": "stdout",
     "output_type": "stream",
     "text": [
      "Note: you may need to restart the kernel to use updated packages.\n"
     ]
    }
   ],
   "source": [
    "%pip install -r ../requirements.txt --quiet"
   ]
  },
  {
   "cell_type": "code",
   "execution_count": 5,
   "id": "4842c6cf",
   "metadata": {},
   "outputs": [
    {
     "name": "stderr",
     "output_type": "stream",
     "text": [
      "[nltk_data] Downloading package stopwords to /home/jovyan/nltk_data...\n",
      "[nltk_data]   Package stopwords is already up-to-date!\n"
     ]
    }
   ],
   "source": [
    "# ------------------------ System Utilities ------------------------\n",
    "import warnings\n",
    "from pathlib import Path\n",
    "import os\n",
    "import yaml\n",
    "\n",
    "# ------------------------ Data Manipulation ------------------------\n",
    "import pandas as pd\n",
    "\n",
    "# ------------------------ Text Preprocessing ------------------------\n",
    "import string\n",
    "import nltk\n",
    "import sys\n",
    "nltk.download('stopwords')\n",
    "from nltk.corpus import stopwords\n",
    "from types import SimpleNamespace\n",
    "from sklearn.metrics import classification_report\n",
    "\n",
    "# ------------------------ Machine Learning tools ------------------------\n",
    "from sklearn.feature_extraction.text import CountVectorizer\n",
    "from sklearn.feature_extraction.text import TfidfTransformer\n",
    "from sklearn.naive_bayes import MultinomialNB\n",
    "from sklearn.metrics import classification_report\n",
    "from sklearn.model_selection import train_test_split\n",
    "from sklearn.pipeline import Pipeline\n",
    "\n",
    "# ------------------------ MLflow for Experiment Tracking and Model Management ------------------------\n",
    "import mlflow\n",
    "from mlflow import MlflowClient\n",
    "from mlflow.models.signature import ModelSignature\n",
    "from mlflow.types.schema import Schema, ColSpec\n",
    "\n",
    "# ------------------------ Utils Import ------------------------\n",
    "sys.path.append(\"../src\")\n",
    "from utils import load_config"
   ]
  },
  {
   "cell_type": "markdown",
   "id": "ff5a5569",
   "metadata": {},
   "source": [
    "## Configure Settings"
   ]
  },
  {
   "cell_type": "code",
   "execution_count": 6,
   "id": "01347a6c",
   "metadata": {},
   "outputs": [],
   "source": [
    "# Suppress Python warnings\n",
    "warnings.filterwarnings(\"ignore\")"
   ]
  },
  {
   "cell_type": "code",
   "execution_count": 7,
   "id": "f1d75e88",
   "metadata": {},
   "outputs": [],
   "source": [
    "# ------------------------- Paths -------------------------\n",
    "DATA_PATH = '/home/jovyan/datafabric/tutorial/spam_utf8.csv'\n",
    "NLTK_DIR_LOCAL  = '/home/jovyan/local/nltk_data'  \n",
    "CONFIG_PATH = \"../configs/config.yaml\"\n",
    "config = load_config(CONFIG_PATH)\n",
    "DEMO_FOLDER = \"../demo\"\n",
    "\n",
    "# ------------------------ MLflow Integration ------------------------\n",
    "EXPERIMENT_NAME = \"Spam_Detection_Experiment\"\n",
    "RUN_NAME = \"Spam_Detection_Run\"\n",
    "MODEL_NAME = \"Spam_Detection_Model\""
   ]
  },
  {
   "cell_type": "markdown",
   "id": "2d3f6aff",
   "metadata": {},
   "source": [
    "## Verify Assets"
   ]
  },
  {
   "cell_type": "code",
   "execution_count": 8,
   "id": "a13cec14",
   "metadata": {},
   "outputs": [
    {
     "name": "stderr",
     "output_type": "stream",
     "text": [
      "2025-08-01 17:15:04 - INFO - Spam data is properly configured. \n",
      "2025-08-01 17:15:04 - INFO - NLTK Path is properly configured. \n",
      "2025-08-01 17:15:04 - INFO - Demo Folder is properly configured. \n"
     ]
    }
   ],
   "source": [
    "def log_asset_status(asset_path: str, asset_name: str, success_message: str, failure_message: str) -> None:\n",
    "    \"\"\"\n",
    "    Logs the status of a given asset based on its existence.\n",
    "\n",
    "    Parameters:\n",
    "        asset_path (str): File or directory path to check.\n",
    "        asset_name (str): Name of the asset for logging context.\n",
    "        success_message (str): Message to log if asset exists.\n",
    "        failure_message (str): Message to log if asset does not exist.\n",
    "    \"\"\"\n",
    "    if Path(asset_path).exists():\n",
    "        logger.info(f\"{asset_name} is properly configured. {success_message}\")\n",
    "    else:\n",
    "        logger.info(f\"{asset_name} is not properly configured. {failure_message}\")\n",
    "\n",
    "log_asset_status(\n",
    "    asset_path=DATA_PATH,\n",
    "    asset_name=\"Spam data\",\n",
    "    success_message=\"\",\n",
    "    failure_message=\"Please create and download the required assets in your project on AI Studio.\"\n",
    ")\n",
    "\n",
    "log_asset_status(\n",
    "    asset_path=NLTK_DIR_LOCAL,\n",
    "    asset_name=\"NLTK Path\",\n",
    "    success_message=\"\",\n",
    "    failure_message=\"Please check if NLTK was downloaded.\"\n",
    ")\n",
    "\n",
    "log_asset_status(\n",
    "    asset_path=DEMO_FOLDER,\n",
    "    asset_name=\"Demo Folder\",\n",
    "    success_message=\"\",\n",
    "    failure_message=\"Please check if Demo folder was downloaded.\"\n",
    ")"
   ]
  },
  {
   "cell_type": "markdown",
   "id": "11c93000",
   "metadata": {},
   "source": [
    "## Logging Model to MLflow"
   ]
  },
  {
   "cell_type": "code",
   "execution_count": null,
   "id": "5054ddb3",
   "metadata": {},
   "outputs": [
    {
     "name": "stderr",
     "output_type": "stream",
     "text": [
      "/opt/conda/lib/python3.12/site-packages/mlflow/pyfunc/utils/data_validation.py:168: UserWarning: \u001b[33mAdd type hints to the `predict` method to enable data validation and automatic signature inference during model logging. Check https://mlflow.org/docs/latest/model/python_model.html#type-hint-usage-in-pythonmodel for more details.\u001b[0m\n",
      "  color_warning(\n"
     ]
    }
   ],
   "source": [
    "def ensure_local_stopwords(base_dir: str):\n",
    "    sw_file = Path(base_dir) / 'corpora' / 'stopwords' / 'english'\n",
    "    if not sw_file.exists():\n",
    "        sw_file.parent.mkdir(parents=True, exist_ok=True)\n",
    "        logger.info(\"⬇️ Downloading stopwords to %s …\", base_dir)\n",
    "        nltk.download('stopwords', download_dir=base_dir, quiet=True, raise_on_error=True)\n",
    "    nltk.data.path = [base_dir]\n",
    "\n",
    "\n",
    "class SpamDetectionModel(mlflow.pyfunc.PythonModel):\n",
    "    def preprocess(self, text: str):\n",
    "        \"\"\"\n",
    "        Preprocesses the message, performing:\n",
    "        1. Removal of all punctuation\n",
    "        2. Removal of all stopwords\n",
    "        3. Return of a list of the cleaned text\n",
    "        \"\"\"\n",
    "        try:\n",
    "\n",
    "            # Convert to lowercase first\n",
    "            text = str(text).lower()\n",
    "            # Remove punctuation\n",
    "            nopunc = ''.join(c for c in text if c not in string.punctuation)\n",
    "            return [w for w in nopunc.split() if w.lower() not in self.stop_words]\n",
    "            \n",
    "        except Exception as e:\n",
    "            logger.error(f\"Error preprocessing: {str(e)}\")\n",
    "            raise\n",
    "\n",
    "    def load_context(self, context):\n",
    "        try:\n",
    "            nltk_dir = os.path.abspath(context.artifacts['nltk_data'])\n",
    "            nltk.data.path = [nltk_dir]\n",
    "            os.environ['NLTK_DATA'] = nltk_dir\n",
    "            self.stop_words = set(stopwords.words('english'))\n",
    "\n",
    "            df = pd.read_csv(context.artifacts['data_path'], sep=',',\n",
<<<<<<< HEAD
    "                             names=['label', 'message', '_1', '_2', '_3'])\n",
    "            \n",
    "            # Clean the data\n",
    "            df = df.dropna(subset=['label', 'message'])\n",
    "\n",
=======
    "                             names=[\"label\", \"message\", \"v3\", \"v4\", \"v5\"])\n",
>>>>>>> 1c545b33
    "            X_tr, X_te, y_tr, y_te = train_test_split(\n",
    "                df['message'], df['label'], test_size=0.2, random_state=42\n",
    "            )\n",
    "\n",
    "            self.pipeline = Pipeline([\n",
    "                ('bow', CountVectorizer(analyzer=self.preprocess)),\n",
    "                ('tfidf', TfidfTransformer()),\n",
<<<<<<< HEAD
    "                ('clf',   MultinomialNB(alpha=1.0)),\n",
=======
    "                ('clf', MultinomialNB()),\n",
>>>>>>> 1c545b33
    "            ])\n",
    "            \n",
    "            self.pipeline.fit(X_tr, y_tr)\n",
    "            self._X_test, self._y_test = X_te, y_te\n",
    "\n",
    "            config_path = context.artifacts[\"config\"]\n",
    "            with open(config_path, 'r') as f:\n",
    "                self.config = yaml.safe_load(f)\n",
    "\n",
    "            logger.info(\"✅ Model and configuration loaded successfully\")\n",
    "\n",
    "        except Exception as e:\n",
    "            logger.error(f\"Error loading context: {str(e)}\")\n",
    "\n",
    "    def predict(self, context, model_input):\n",
    "        try:\n",
<<<<<<< HEAD
    "            \n",
    "            if hasattr(model_input, 'values'):\n",
    "                # DataFrame input\n",
    "                texts = model_input.values.flatten()\n",
    "            elif isinstance(model_input, list):\n",
    "                texts = model_input\n",
    "            else:\n",
    "                texts = [str(model_input)]\n",
    "            \n",
    "            return self.pipeline.predict(texts)\n",
    "            \n",
=======
    "            return self.pipeline.predict(model_input)\n",
>>>>>>> 1c545b33
    "        except Exception as e:\n",
    "            logger.error(f\"Error performing prediction: {str(e)}\")\n",
    "\n",
    "    @classmethod\n",
    "    def log_model(cls, artifact_path, config_path, demo_path):\n",
    "        \"\"\"\n",
    "        Logs the model to MLflow with appropriate artifacts and schema (vanilla-rag pattern).\n",
    "        \"\"\"\n",
    "        try:\n",
    "            mlflow.log_artifacts(NLTK_DIR_LOCAL, artifact_path='nltk_data')\n",
    "            mlflow.log_artifact(CONFIG_PATH, artifact_path='config')\n",
    "            nltk_artifact_uri = mlflow.get_artifact_uri('nltk_data')\n",
    "\n",
    "            ctx = SimpleNamespace(artifacts={\n",
    "                'data_path': DATA_PATH,\n",
    "                'nltk_data': nltk_artifact_uri,\n",
    "                'config': config_path,\n",
    "                'demo' : DEMO_FOLDER\n",
    "                \n",
    "            })\n",
    "\n",
    "            model = SpamDetectionModel()\n",
    "            model.load_context(ctx)\n",
    "\n",
    "            signature = ModelSignature(\n",
    "                inputs=Schema([ColSpec('string', 'text')]),\n",
    "                outputs=Schema([ColSpec('string')])\n",
    "            )\n",
    "\n",
    "            mlflow.pyfunc.log_model(\n",
    "                artifact_path=artifact_path,\n",
    "                python_model=model,\n",
    "                artifacts={\n",
    "                    'data_path': DATA_PATH,\n",
    "                    'nltk_data': nltk_artifact_uri,\n",
    "                    'config': config_path,\n",
    "                    'demo': DEMO_FOLDER\n",
    "                },\n",
    "                signature=signature\n",
    "            )\n",
    "\n",
    "            logger.info(\"✅ Model and artifacts successfully registered in MLflow\")\n",
    "\n",
    "        except Exception as e:\n",
    "            logger.error(f\"❌ Error logging model: {str(e)}\")\n",
    "            raise\n",
    "\n",
    "\n"
   ]
  },
  {
   "cell_type": "code",
   "execution_count": 10,
   "id": "d4332b1b",
   "metadata": {},
   "outputs": [
    {
     "name": "stderr",
     "output_type": "stream",
     "text": [
      "2025-08-01 17:15:04 - INFO - 🚀 Starting the experiment: Spam_Detection_Experiment\n",
      "2025-08-01 17:15:04 - INFO - 📁 Run's Artifact URI: /phoenix/mlflow/711006087746390577/fd906992e7e5436e9fd7fd65895e8517/artifacts\n",
      "2025-08-01 17:15:05 - INFO - ✅ Model and configuration loaded successfully\n",
      "2025-08-01 17:15:05 - INFO - ✅ Model and configuration loaded successfully\n"
     ]
    },
    {
     "data": {
      "application/vnd.jupyter.widget-view+json": {
       "model_id": "2509931908814b88b3e23a733feeaba5",
       "version_major": 2,
       "version_minor": 0
      },
      "text/plain": [
       "Downloading artifacts:   0%|          | 0/1 [00:00<?, ?it/s]"
      ]
     },
     "metadata": {},
     "output_type": "display_data"
    },
    {
     "data": {
      "application/vnd.jupyter.widget-view+json": {
       "model_id": "5b80e0c91e194abb95608e36d58008b2",
       "version_major": 2,
       "version_minor": 0
      },
      "text/plain": [
       "Downloading artifacts:   0%|          | 0/34 [00:00<?, ?it/s]"
      ]
     },
     "metadata": {},
     "output_type": "display_data"
    },
    {
     "data": {
      "application/vnd.jupyter.widget-view+json": {
       "model_id": "6223290df8c24e949d63a139ba86c6bd",
       "version_major": 2,
       "version_minor": 0
      },
      "text/plain": [
       "Downloading artifacts:   0%|          | 0/1 [00:00<?, ?it/s]"
      ]
     },
     "metadata": {},
     "output_type": "display_data"
    },
    {
     "data": {
      "application/vnd.jupyter.widget-view+json": {
       "model_id": "96b8374e20694d71ab543e0c01c16ce4",
       "version_major": 2,
       "version_minor": 0
      },
      "text/plain": [
       "Downloading artifacts:   0%|          | 0/7 [00:00<?, ?it/s]"
      ]
     },
     "metadata": {},
     "output_type": "display_data"
    },
    {
     "name": "stderr",
     "output_type": "stream",
     "text": [
      "2025-08-01 17:15:10 - INFO - ✅ Model and artifacts successfully registered in MLflow\n",
      "Registered model 'Spam_Detection_Model' already exists. Creating a new version of this model...\n",
      "Created version '21' of model 'Spam_Detection_Model'.\n",
      "2025-08-01 17:15:11 - INFO - ✅ Model registered successfully with run ID: fd906992e7e5436e9fd7fd65895e8517\n"
     ]
    }
   ],
   "source": [
    "logger.info(f'🚀 Starting the experiment: {EXPERIMENT_NAME}')\n",
    "\n",
    "mlflow.set_tracking_uri('/phoenix/mlflow')\n",
    "mlflow.set_experiment(experiment_name=EXPERIMENT_NAME)\n",
    "\n",
    "with mlflow.start_run(run_name=RUN_NAME) as run:\n",
    "    logger.info(f\"📁 Run's Artifact URI: {run.info.artifact_uri}\")\n",
    "\n",
    "    mlflow.log_artifacts(NLTK_DIR_LOCAL, artifact_path='nltk_data')\n",
    "    mlflow.log_artifact(CONFIG_PATH, artifact_path='config')\n",
    "    nltk_artifact_uri = mlflow.get_artifact_uri('nltk_data')\n",
    "\n",
    "    ctx = SimpleNamespace(artifacts={\n",
    "        'data_path': DATA_PATH,\n",
    "        'nltk_data': nltk_artifact_uri,\n",
    "        'config': CONFIG_PATH,\n",
    "        'demo' : DEMO_FOLDER\n",
    "    })\n",
    "\n",
    "    model = SpamDetectionModel()\n",
    "    model.load_context(ctx)\n",
    "\n",
    "    preds = model.pipeline.predict(model._X_test)\n",
    "    report = classification_report(model._y_test, preds, output_dict=True)\n",
    "    mlflow.log_metric('accuracy', report['accuracy'])\n",
    "\n",
    "    SpamDetectionModel.log_model(\n",
    "        artifact_path=MODEL_NAME,\n",
    "        config_path=CONFIG_PATH,\n",
    "        demo_path = DEMO_FOLDER\n",
    "    )\n",
    "\n",
    "    model_uri = f\"runs:/{run.info.run_id}/{MODEL_NAME}\"\n",
    "    mlflow.register_model(\n",
    "        model_uri=model_uri,\n",
    "        name=MODEL_NAME\n",
    "    )\n",
    "\n",
    "    logger.info(f\"✅ Model registered successfully with run ID: {run.info.run_id}\")"
   ]
  },
  {
   "cell_type": "markdown",
   "id": "6229ff16",
   "metadata": {},
   "source": [
    "## Fetching the Latest Model Version from MLflow"
   ]
  },
  {
   "cell_type": "code",
   "execution_count": 11,
   "id": "85b56eaa",
   "metadata": {},
   "outputs": [
    {
     "name": "stderr",
     "output_type": "stream",
     "text": [
      "2025-08-01 17:15:12 - INFO - Latest Model Version: 21\n",
      "2025-08-01 17:15:12 - INFO - Model Signature: inputs: \n",
      "  ['text': string (required)]\n",
      "outputs: \n",
      "  [string (required)]\n",
      "params: \n",
      "  None\n",
      "\n"
     ]
    }
   ],
   "source": [
    "# Initialize the MLflow client\n",
    "client = MlflowClient()\n",
    "\n",
    "# Retrieve the latest version of the \"spam_detect_model\" model \n",
    "model_metadata = client.get_latest_versions(MODEL_NAME, stages=[\"None\"])\n",
    "latest_model_version = model_metadata[0].version  # Extract the latest model version\n",
    "\n",
    "# Fetch model information, including its signature\n",
    "model_info = mlflow.models.get_model_info(f\"models:/{MODEL_NAME}/{latest_model_version}\")\n",
    "\n",
    "# Print the latest model version and its signature\n",
    "logger.info(f\"Latest Model Version: {latest_model_version}\")\n",
    "logger.info(f\"Model Signature: {model_info.signature}\")"
   ]
  },
  {
   "cell_type": "markdown",
   "id": "12c894e1",
   "metadata": {},
   "source": [
    "## Loading the Model and Running Inference"
   ]
  },
  {
   "cell_type": "code",
<<<<<<< HEAD
   "execution_count": null,
=======
   "execution_count": 12,
>>>>>>> 1c545b33
   "id": "d89833d9",
   "metadata": {},
   "outputs": [
    {
     "name": "stderr",
     "output_type": "stream",
     "text": [
      "2025-08-01 17:15:12 - INFO - ✅ Model and configuration loaded successfully\n",
      "2025-08-01 17:15:12 - INFO - You have won a free ticket!\n",
      "2025-08-01 17:15:12 - INFO - ['ham']\n"
     ]
    }
   ],
   "source": [
    "model = mlflow.pyfunc.load_model(model_uri=f\"models:/{MODEL_NAME}/{latest_model_version}\")\n",
    "\n",
    "# Define a sample text for testing\n",
<<<<<<< HEAD
    "TEXT = \"FREE money! Click here to win $1000!\"\n",
    "text_df = pd.DataFrame({'text': [TEXT]})\n",
=======
    "logger.info(TEXT)\n",
    "text = pd.DataFrame({'text': [TEXT]})\n",
>>>>>>> 1c545b33
    "\n",
    "# Use the model to predict \n",
    "result = model.predict(text_df)\n",
    "logger.info(result)"
   ]
  },
  {
   "cell_type": "code",
   "execution_count": 13,
   "id": "374ad096",
   "metadata": {},
   "outputs": [
    {
     "name": "stderr",
     "output_type": "stream",
     "text": [
      "2025-08-01 17:15:12 - INFO - ⏱️ Total execution time: 0m 10.99s\n",
      "2025-08-01 17:15:12 - INFO - ✅ Notebook execution completed successfully.\n"
     ]
    }
   ],
   "source": [
    "end_time: float = time.time()\n",
    "elapsed_time: float = end_time - start_time\n",
    "elapsed_minutes: int = int(elapsed_time // 60)\n",
    "elapsed_seconds: float = elapsed_time % 60\n",
    "\n",
    "logger.info(f\"⏱️ Total execution time: {elapsed_minutes}m {elapsed_seconds:.2f}s\")\n",
    "logger.info(\"✅ Notebook execution completed successfully.\")"
   ]
  },
  {
   "cell_type": "markdown",
   "id": "134e6104",
   "metadata": {},
   "source": [
    "Built with ❤️ using [**Z by HP AI Studio**](https://zdocs.datascience.hp.com/docs/aistudio/overview)."
   ]
  }
 ],
 "metadata": {
  "kernelspec": {
   "display_name": "Python [conda env:base] *",
   "language": "python",
   "name": "conda-base-py"
  },
  "language_info": {
   "codemirror_mode": {
    "name": "ipython",
    "version": 3
   },
   "file_extension": ".py",
   "mimetype": "text/x-python",
   "name": "python",
   "nbconvert_exporter": "python",
   "pygments_lexer": "ipython3",
   "version": "3.12.7"
  }
 },
 "nbformat": 4,
 "nbformat_minor": 5
}<|MERGE_RESOLUTION|>--- conflicted
+++ resolved
@@ -296,7 +296,61 @@
      "output_type": "stream",
      "text": [
       "/opt/conda/lib/python3.12/site-packages/mlflow/pyfunc/utils/data_validation.py:168: UserWarning: \u001b[33mAdd type hints to the `predict` method to enable data validation and automatic signature inference during model logging. Check https://mlflow.org/docs/latest/model/python_model.html#type-hint-usage-in-pythonmodel for more details.\u001b[0m\n",
-      "  color_warning(\n"
+      "  color_warning(\n",
+      "2025/07/25 19:32:35 INFO mlflow.tracking.fluent: Experiment with name 'Spam_Detection_Experiment' does not exist. Creating a new experiment.\n",
+      "2025-07-25 19:32:35 - INFO - ⬇️ Downloanding stopwords on /home/jovyan/local/nltk_data …\n"
+     ]
+    },
+    {
+     "data": {
+      "application/vnd.jupyter.widget-view+json": {
+       "model_id": "0d24aef847044c109cc99145ef302c8b",
+       "version_major": 2,
+       "version_minor": 0
+      },
+      "text/plain": [
+       "Downloading artifacts:   0%|          | 0/1 [00:00<?, ?it/s]"
+      ]
+     },
+     "metadata": {},
+     "output_type": "display_data"
+    },
+    {
+     "data": {
+      "application/vnd.jupyter.widget-view+json": {
+       "model_id": "fa0d8bab48f449c68d583398d12f6d66",
+       "version_major": 2,
+       "version_minor": 0
+      },
+      "text/plain": [
+       "Downloading artifacts:   0%|          | 0/34 [00:00<?, ?it/s]"
+      ]
+     },
+     "metadata": {},
+     "output_type": "display_data"
+    },
+    {
+     "data": {
+      "application/vnd.jupyter.widget-view+json": {
+       "model_id": "3704909fddca45788a9b219401b00583",
+       "version_major": 2,
+       "version_minor": 0
+      },
+      "text/plain": [
+       "Downloading artifacts:   0%|          | 0/1 [00:00<?, ?it/s]"
+      ]
+     },
+     "metadata": {},
+     "output_type": "display_data"
+    },
+    {
+     "name": "stderr",
+     "output_type": "stream",
+     "text": [
+      "Successfully registered model 'Spam_Detection_Model'.\n",
+      "Created version '1' of model 'Spam_Detection_Model'.\n",
+      "2025-07-25 19:32:52 - INFO - Registered the model: Spam_Detection_Model\n",
+      "2025-07-25 19:32:52 - INFO - ✅Stopwords packed in the artifact\": /phoenix/mlflow/987418050029976569/c1b30a3182ac4d19a15813a27898c2ae/artifacts/nltk_data\n"
      ]
     }
    ],
@@ -305,10 +359,9 @@
     "    sw_file = Path(base_dir) / 'corpora' / 'stopwords' / 'english'\n",
     "    if not sw_file.exists():\n",
     "        sw_file.parent.mkdir(parents=True, exist_ok=True)\n",
-    "        logger.info(\"⬇️ Downloading stopwords to %s …\", base_dir)\n",
+    "        logger.info(\"⬇️ Downloanding stopwords on %s …\", base_dir)\n",
     "        nltk.download('stopwords', download_dir=base_dir, quiet=True, raise_on_error=True)\n",
-    "    nltk.data.path = [base_dir]\n",
-    "\n",
+    "    nltk.data.path = [base_dir]            \n",
     "\n",
     "class SpamDetectionModel(mlflow.pyfunc.PythonModel):\n",
     "    def preprocess(self, text: str):\n",
@@ -331,51 +384,42 @@
     "            raise\n",
     "\n",
     "    def load_context(self, context):\n",
+    "        \"\"\"Load model artifacts and pipeline.\"\"\"\n",
     "        try:\n",
+    "        \n",
     "            nltk_dir = os.path.abspath(context.artifacts['nltk_data'])\n",
     "            nltk.data.path = [nltk_dir]\n",
     "            os.environ['NLTK_DATA'] = nltk_dir\n",
+    "    \n",
     "            self.stop_words = set(stopwords.words('english'))\n",
-    "\n",
+    "    \n",
     "            df = pd.read_csv(context.artifacts['data_path'], sep=',',\n",
-<<<<<<< HEAD
     "                             names=['label', 'message', '_1', '_2', '_3'])\n",
     "            \n",
     "            # Clean the data\n",
     "            df = df.dropna(subset=['label', 'message'])\n",
     "\n",
-=======
-    "                             names=[\"label\", \"message\", \"v3\", \"v4\", \"v5\"])\n",
->>>>>>> 1c545b33
     "            X_tr, X_te, y_tr, y_te = train_test_split(\n",
     "                df['message'], df['label'], test_size=0.2, random_state=42\n",
     "            )\n",
-    "\n",
+    "    \n",
     "            self.pipeline = Pipeline([\n",
-    "                ('bow', CountVectorizer(analyzer=self.preprocess)),\n",
+    "                ('bow',   CountVectorizer(analyzer=self.preprocess)),\n",
     "                ('tfidf', TfidfTransformer()),\n",
-<<<<<<< HEAD
     "                ('clf',   MultinomialNB(alpha=1.0)),\n",
-=======
-    "                ('clf', MultinomialNB()),\n",
->>>>>>> 1c545b33
     "            ])\n",
     "            \n",
     "            self.pipeline.fit(X_tr, y_tr)\n",
     "            self._X_test, self._y_test = X_te, y_te\n",
     "\n",
-    "            config_path = context.artifacts[\"config\"]\n",
-    "            with open(config_path, 'r') as f:\n",
-    "                self.config = yaml.safe_load(f)\n",
-    "\n",
-    "            logger.info(\"✅ Model and configuration loaded successfully\")\n",
-    "\n",
     "        except Exception as e:\n",
     "            logger.error(f\"Error loading context: {str(e)}\")\n",
     "\n",
     "    def predict(self, context, model_input):\n",
+    "        \"\"\"\n",
+    "        Computes the prediction of whether it is ham or spam.\n",
+    "        \"\"\"\n",
     "        try:\n",
-<<<<<<< HEAD
     "            \n",
     "            if hasattr(model_input, 'values'):\n",
     "                # DataFrame input\n",
@@ -387,150 +431,14 @@
     "            \n",
     "            return self.pipeline.predict(texts)\n",
     "            \n",
-=======
-    "            return self.pipeline.predict(model_input)\n",
->>>>>>> 1c545b33
     "        except Exception as e:\n",
     "            logger.error(f\"Error performing prediction: {str(e)}\")\n",
-    "\n",
-    "    @classmethod\n",
-    "    def log_model(cls, artifact_path, config_path, demo_path):\n",
-    "        \"\"\"\n",
-    "        Logs the model to MLflow with appropriate artifacts and schema (vanilla-rag pattern).\n",
-    "        \"\"\"\n",
-    "        try:\n",
-    "            mlflow.log_artifacts(NLTK_DIR_LOCAL, artifact_path='nltk_data')\n",
-    "            mlflow.log_artifact(CONFIG_PATH, artifact_path='config')\n",
-    "            nltk_artifact_uri = mlflow.get_artifact_uri('nltk_data')\n",
-    "\n",
-    "            ctx = SimpleNamespace(artifacts={\n",
-    "                'data_path': DATA_PATH,\n",
-    "                'nltk_data': nltk_artifact_uri,\n",
-    "                'config': config_path,\n",
-    "                'demo' : DEMO_FOLDER\n",
-    "                \n",
-    "            })\n",
-    "\n",
-    "            model = SpamDetectionModel()\n",
-    "            model.load_context(ctx)\n",
-    "\n",
-    "            signature = ModelSignature(\n",
-    "                inputs=Schema([ColSpec('string', 'text')]),\n",
-    "                outputs=Schema([ColSpec('string')])\n",
-    "            )\n",
-    "\n",
-    "            mlflow.pyfunc.log_model(\n",
-    "                artifact_path=artifact_path,\n",
-    "                python_model=model,\n",
-    "                artifacts={\n",
-    "                    'data_path': DATA_PATH,\n",
-    "                    'nltk_data': nltk_artifact_uri,\n",
-    "                    'config': config_path,\n",
-    "                    'demo': DEMO_FOLDER\n",
-    "                },\n",
-    "                signature=signature\n",
-    "            )\n",
-    "\n",
-    "            logger.info(\"✅ Model and artifacts successfully registered in MLflow\")\n",
-    "\n",
-    "        except Exception as e:\n",
-    "            logger.error(f\"❌ Error logging model: {str(e)}\")\n",
-    "            raise\n",
-    "\n",
-    "\n"
-   ]
-  },
-  {
-   "cell_type": "code",
-   "execution_count": 10,
-   "id": "d4332b1b",
-   "metadata": {},
-   "outputs": [
-    {
-     "name": "stderr",
-     "output_type": "stream",
-     "text": [
-      "2025-08-01 17:15:04 - INFO - 🚀 Starting the experiment: Spam_Detection_Experiment\n",
-      "2025-08-01 17:15:04 - INFO - 📁 Run's Artifact URI: /phoenix/mlflow/711006087746390577/fd906992e7e5436e9fd7fd65895e8517/artifacts\n",
-      "2025-08-01 17:15:05 - INFO - ✅ Model and configuration loaded successfully\n",
-      "2025-08-01 17:15:05 - INFO - ✅ Model and configuration loaded successfully\n"
-     ]
-    },
-    {
-     "data": {
-      "application/vnd.jupyter.widget-view+json": {
-       "model_id": "2509931908814b88b3e23a733feeaba5",
-       "version_major": 2,
-       "version_minor": 0
-      },
-      "text/plain": [
-       "Downloading artifacts:   0%|          | 0/1 [00:00<?, ?it/s]"
-      ]
-     },
-     "metadata": {},
-     "output_type": "display_data"
-    },
-    {
-     "data": {
-      "application/vnd.jupyter.widget-view+json": {
-       "model_id": "5b80e0c91e194abb95608e36d58008b2",
-       "version_major": 2,
-       "version_minor": 0
-      },
-      "text/plain": [
-       "Downloading artifacts:   0%|          | 0/34 [00:00<?, ?it/s]"
-      ]
-     },
-     "metadata": {},
-     "output_type": "display_data"
-    },
-    {
-     "data": {
-      "application/vnd.jupyter.widget-view+json": {
-       "model_id": "6223290df8c24e949d63a139ba86c6bd",
-       "version_major": 2,
-       "version_minor": 0
-      },
-      "text/plain": [
-       "Downloading artifacts:   0%|          | 0/1 [00:00<?, ?it/s]"
-      ]
-     },
-     "metadata": {},
-     "output_type": "display_data"
-    },
-    {
-     "data": {
-      "application/vnd.jupyter.widget-view+json": {
-       "model_id": "96b8374e20694d71ab543e0c01c16ce4",
-       "version_major": 2,
-       "version_minor": 0
-      },
-      "text/plain": [
-       "Downloading artifacts:   0%|          | 0/7 [00:00<?, ?it/s]"
-      ]
-     },
-     "metadata": {},
-     "output_type": "display_data"
-    },
-    {
-     "name": "stderr",
-     "output_type": "stream",
-     "text": [
-      "2025-08-01 17:15:10 - INFO - ✅ Model and artifacts successfully registered in MLflow\n",
-      "Registered model 'Spam_Detection_Model' already exists. Creating a new version of this model...\n",
-      "Created version '21' of model 'Spam_Detection_Model'.\n",
-      "2025-08-01 17:15:11 - INFO - ✅ Model registered successfully with run ID: fd906992e7e5436e9fd7fd65895e8517\n"
-     ]
-    }
-   ],
-   "source": [
-    "logger.info(f'🚀 Starting the experiment: {EXPERIMENT_NAME}')\n",
-    "\n",
-    "mlflow.set_tracking_uri('/phoenix/mlflow')\n",
-    "mlflow.set_experiment(experiment_name=EXPERIMENT_NAME)\n",
-    "\n",
-    "with mlflow.start_run(run_name=RUN_NAME) as run:\n",
-    "    logger.info(f\"📁 Run's Artifact URI: {run.info.artifact_uri}\")\n",
+    "            \n",
+    "mlflow.set_tracking_uri(\"/phoenix/mlflow\")\n",
+    "mlflow.set_experiment(EXPERIMENT_NAME)\n",
+    "ensure_local_stopwords(NLTK_DIR_LOCAL)\n",
+    "\n",
+    "with mlflow.start_run() as run:\n",
     "\n",
     "    mlflow.log_artifacts(NLTK_DIR_LOCAL, artifact_path='nltk_data')\n",
     "    mlflow.log_artifact(CONFIG_PATH, artifact_path='config')\n",
@@ -620,11 +528,7 @@
   },
   {
    "cell_type": "code",
-<<<<<<< HEAD
    "execution_count": null,
-=======
-   "execution_count": 12,
->>>>>>> 1c545b33
    "id": "d89833d9",
    "metadata": {},
    "outputs": [
@@ -642,13 +546,8 @@
     "model = mlflow.pyfunc.load_model(model_uri=f\"models:/{MODEL_NAME}/{latest_model_version}\")\n",
     "\n",
     "# Define a sample text for testing\n",
-<<<<<<< HEAD
     "TEXT = \"FREE money! Click here to win $1000!\"\n",
     "text_df = pd.DataFrame({'text': [TEXT]})\n",
-=======
-    "logger.info(TEXT)\n",
-    "text = pd.DataFrame({'text': [TEXT]})\n",
->>>>>>> 1c545b33
     "\n",
     "# Use the model to predict \n",
     "result = model.predict(text_df)\n",
