{
 "cells": [
  {
   "cell_type": "markdown",
   "id": "84b69bee",
   "metadata": {},
   "source": [
    "<h1 style=\"text-align: center; font-size: 50px;\"> Handwritten digit classification with keras MLflow integration </h1>"
   ]
  },
  {
   "cell_type": "markdown",
   "id": "ac55612e",
   "metadata": {},
   "source": [
    "Notebook Overview\n",
    "- Start Execution\n",
    "- User Constants \n",
    "- Install and Import Libraries\n",
    "- Configure Settings\n",
    "- Logging Model to MLflow\n",
    "- Fetching the Latest Model Version from MLflow\n",
    "- Loading the Model and Running Inference\n"
   ]
  },
  {
   "cell_type": "markdown",
   "id": "5a614c02",
   "metadata": {},
   "source": [
    "## Start Execution"
   ]
  },
  {
   "cell_type": "code",
   "execution_count": 1,
   "id": "6ec1dcff-fdb1-4122-96af-42fb86ceee71",
   "metadata": {},
   "outputs": [
    {
     "name": "stdout",
     "output_type": "stream",
     "text": [
      "Note: you may need to restart the kernel to use updated packages.\n"
     ]
    }
   ],
   "source": [
    "%pip install -r ../requirements.txt --quiet"
   ]
  },
  {
   "cell_type": "code",
   "execution_count": 2,
   "id": "a681d0fb",
   "metadata": {},
   "outputs": [],
   "source": [
    "import logging\n",
    "import time\n",
    "\n",
    "# Configure logger\n",
    "logger: logging.Logger = logging.getLogger(\"register_model_logger\")\n",
    "logger.setLevel(logging.INFO)\n",
    "logger.propagate = False  # Prevent duplicate logs from parent loggers\n",
    "\n",
    "# Set formatter\n",
    "formatter: logging.Formatter = logging.Formatter(\n",
    "    fmt=\"%(asctime)s - %(levelname)s - %(message)s\",\n",
    "    datefmt=\"%Y-%m-%d %H:%M:%S\"\n",
    ")\n",
    "\n",
    "# Configure and attach stream handler\n",
    "stream_handler: logging.StreamHandler = logging.StreamHandler()\n",
    "stream_handler.setFormatter(formatter)\n",
    "logger.addHandler(stream_handler)"
   ]
  },
  {
   "cell_type": "code",
   "execution_count": 3,
   "id": "654ed854",
   "metadata": {},
   "outputs": [
    {
     "name": "stderr",
     "output_type": "stream",
     "text": [
<<<<<<< HEAD
      "2025-08-11 16:27:30 - INFO - Notebook execution started.\n"
=======
      "2025-08-09 21:35:19 - INFO - Notebook execution started.\n"
>>>>>>> da9d155c
     ]
    }
   ],
   "source": [
    "start_time = time.time()  \n",
    "\n",
    "logger.info(\"Notebook execution started.\")"
   ]
  },
  {
   "cell_type": "markdown",
   "id": "0f225fb0",
   "metadata": {},
   "source": [
    "## User Constants"
   ]
  },
  {
   "cell_type": "code",
   "execution_count": 4,
   "id": "8bcec653",
   "metadata": {},
   "outputs": [],
   "source": [
    "DIGIT_BASE64 = \"/9j/4AAQSkZJRgABAQAAAQABAAD/2wBDAAgGBgcGBQgHBwcJCQgKDBQNDAsLDBkSEw8UHRofHh0aHBwgJC4nICIsIxwcKDcpLDAxNDQ0Hyc5PTgyPC4zNDL/wAALCAAcABwBAREA/8QAHwAAAQUBAQEBAQEAAAAAAAAAAAECAwQFBgcICQoL/8QAtRAAAgEDAwIEAwUFBAQAAAF9AQIDAAQRBRIhMUEGE1FhByJxFDKBkaEII0KxwRVS0fAkM2JyggkKFhcYGRolJicoKSo0NTY3ODk6Q0RFRkdISUpTVFVWV1hZWmNkZWZnaGlqc3R1dnd4eXqDhIWGh4iJipKTlJWWl5iZmqKjpKWmp6ipqrKztLW2t7i5usLDxMXGx8jJytLT1NXW19jZ2uHi4+Tl5ufo6erx8vP09fb3+Pn6/9oACAEBAAA/APn+prW0uL66itbSCSe4lbbHFEpZmPoAOtaWt+FtZ8Ox28mqWghS4LCNlmSQblxuU7GO1huGQcHnpWPRXoOiWF/pfhiwh0K2ln8R+JfMWNoh89vaK2w7f7pdg2Wzwq9sk1X+IY03SItJ8JabMLk6QsjX1wpOJLuQr5gHsuxQP/rVw1Fen+EfFmueF/AN3qkup3C2yMbPR7QkBXmbJkk9SsYOcfd3MK8yd3lkaSRizsSzMxyST1JptFXLnVb280+ysJ5y9rYhxbx4AEe9tzdBzk9z7elU6K//2Q==\""
   ]
  },
  {
   "cell_type": "markdown",
   "id": "e5b7ba27",
   "metadata": {},
   "source": [
    "## Install and Import Libraries"
   ]
  },
  {
   "cell_type": "code",
   "execution_count": 5,
   "id": "006f7912",
   "metadata": {},
   "outputs": [
    {
     "name": "stderr",
     "output_type": "stream",
     "text": [
<<<<<<< HEAD
      "2025-08-11 16:27:30.869701: I tensorflow/core/util/port.cc:153] oneDNN custom operations are on. You may see slightly different numerical results due to floating-point round-off errors from different computation orders. To turn them off, set the environment variable `TF_ENABLE_ONEDNN_OPTS=0`.\n",
      "2025-08-11 16:27:30.883627: E external/local_xla/xla/stream_executor/cuda/cuda_fft.cc:477] Unable to register cuFFT factory: Attempting to register factory for plugin cuFFT when one has already been registered\n",
      "WARNING: All log messages before absl::InitializeLog() is called are written to STDERR\n",
      "E0000 00:00:1754929650.900107    1368 cuda_dnn.cc:8310] Unable to register cuDNN factory: Attempting to register factory for plugin cuDNN when one has already been registered\n",
      "E0000 00:00:1754929650.904986    1368 cuda_blas.cc:1418] Unable to register cuBLAS factory: Attempting to register factory for plugin cuBLAS when one has already been registered\n",
      "2025-08-11 16:27:30.921812: I tensorflow/core/platform/cpu_feature_guard.cc:210] This TensorFlow binary is optimized to use available CPU instructions in performance-critical operations.\n",
=======
      "2025-08-09 21:35:32.167434: I tensorflow/core/util/port.cc:153] oneDNN custom operations are on. You may see slightly different numerical results due to floating-point round-off errors from different computation orders. To turn them off, set the environment variable `TF_ENABLE_ONEDNN_OPTS=0`.\n",
      "2025-08-09 21:35:32.416129: E external/local_xla/xla/stream_executor/cuda/cuda_fft.cc:477] Unable to register cuFFT factory: Attempting to register factory for plugin cuFFT when one has already been registered\n",
      "WARNING: All log messages before absl::InitializeLog() is called are written to STDERR\n",
      "E0000 00:00:1754775332.608177    3059 cuda_dnn.cc:8310] Unable to register cuDNN factory: Attempting to register factory for plugin cuDNN when one has already been registered\n",
      "E0000 00:00:1754775332.645573    3059 cuda_blas.cc:1418] Unable to register cuBLAS factory: Attempting to register factory for plugin cuBLAS when one has already been registered\n",
      "2025-08-09 21:35:32.880191: I tensorflow/core/platform/cpu_feature_guard.cc:210] This TensorFlow binary is optimized to use available CPU instructions in performance-critical operations.\n",
>>>>>>> da9d155c
      "To enable the following instructions: AVX2 AVX_VNNI FMA, in other operations, rebuild TensorFlow with the appropriate compiler flags.\n"
     ]
    }
   ],
   "source": [
    "from PIL import Image\n",
    "import base64\n",
    "from io import BytesIO\n",
    "import warnings                         \n",
    "import logging  \n",
    "import sys\n",
    "import os\n",
    "\n",
    "import numpy as np\n",
    "import pandas as pd  \n",
    "\n",
    "import matplotlib.pyplot as plt\n",
    "\n",
    "\n",
    "from tensorflow.keras.models import Sequential\n",
    "from tensorflow.keras.layers import Conv2D, MaxPool2D, Flatten, Dense\n",
    "from tensorflow.keras.utils import to_categorical\n",
    "from tensorflow.keras.datasets import mnist\n",
    "\n",
    "# ------------------------ MLflow Integration ------------------------\n",
    "import mlflow\n",
    "from mlflow import MlflowClient\n",
    "from mlflow.models.signature import ModelSignature\n",
    "from mlflow.types.schema import Schema, ColSpec\n",
    "\n",
    "\n",
    "# ------------------------ Utils Import ------------------------\n",
    "sys.path.append(\"../src\")\n",
    "from onnx_utils import ModelExportConfig\n",
    "from utils import load_config\n"
   ]
  },
  {
   "cell_type": "markdown",
   "id": "93a54160",
   "metadata": {},
   "source": [
    "## Configure Settings"
   ]
  },
  {
   "cell_type": "code",
   "execution_count": 6,
   "id": "533e5e56",
   "metadata": {},
   "outputs": [],
   "source": [
    "# ------------------------- MLflow Experiment Configuration -------------------------\n",
    "EXPERIMENT_NAME = 'MNIST with TensorFlow'\n",
    "RUN_NAME = \"MNIST_Run\"\n",
    "MODEL_NAME = \"MNIST_Model\"\n",
    "MODEL_PATH = \"model_keras_mnist.keras\""
   ]
  },
  {
   "cell_type": "code",
   "execution_count": 7,
   "id": "ff4cb7cb",
   "metadata": {},
   "outputs": [],
   "source": [
    "# Suppress Python warnings\n",
    "warnings.filterwarnings(\"ignore\")"
   ]
  },
  {
   "cell_type": "code",
   "execution_count": 8,
   "id": "677de928-7830-4aae-90ed-0332ea50e1c7",
   "metadata": {},
   "outputs": [
    {
     "name": "stderr",
     "output_type": "stream",
     "text": [
<<<<<<< HEAD
      "2025-08-11 16:27:34 - INFO - ✅ Configuration loaded successfully\n"
=======
      "2025-08-09 21:35:56 - INFO - ✅ Configuration loaded successfully\n"
>>>>>>> da9d155c
     ]
    }
   ],
   "source": [
    "# Configuration paths\n",
    "CONFIG_PATH = \"../configs/config.yaml\" \n",
    "DEMO_FOLDER = \"../demo\"\n",
    "\n",
    "# Load configuration\n",
    "config = load_config(CONFIG_PATH)\n",
    "\n",
    "logger.info(\"✅ Configuration loaded successfully\")"
   ]
  },
  {
   "cell_type": "markdown",
   "id": "ce982fa3",
   "metadata": {},
   "source": [
    "## Logging Model to MLflow"
   ]
  },
  {
   "cell_type": "code",
   "execution_count": null,
   "id": "9c6d53c6",
   "metadata": {},
   "outputs": [
    {
     "name": "stderr",
     "output_type": "stream",
     "text": [
      "/opt/conda/lib/python3.12/site-packages/mlflow/pyfunc/utils/data_validation.py:168: UserWarning: \u001b[33mAdd type hints to the `predict` method to enable data validation and automatic signature inference during model logging. Check https://mlflow.org/docs/latest/model/python_model.html#type-hint-usage-in-pythonmodel for more details.\u001b[0m\n",
      "  color_warning(\n"
     ]
    }
   ],
   "source": [
    "class MNISTModel(mlflow.pyfunc.PythonModel):\n",
    "    def load_context(self, context):\n",
    "        \"\"\"\n",
    "        Load model and configuration from artifacts.\n",
    "        \"\"\"\n",
    "        try:\n",
    "            import tensorflow as tf\n",
    "            import yaml\n",
    "            \n",
    "            # Load the model from artifacts\n",
    "            self.model = tf.keras.models.load_model(context.artifacts[\"mnist_model\"])\n",
    "            \n",
    "            # Load configuration from artifacts (like vanilla-rag does)\n",
    "            config_path = context.artifacts[\"config\"]\n",
    "            with open(config_path, 'r') as f:\n",
    "                self.config = yaml.safe_load(f)\n",
    "            \n",
    "            logger.info(\"✅ Model and configuration loaded successfully\")\n",
    "\n",
    "        except Exception as e:\n",
    "            logger.error(f\"❌ Error loading context: {str(e)}\")\n",
    "            raise\n",
    "\n",
    "    def predict(self, context, model_input, params=None):\n",
    "        \"\"\"\n",
    "        Computes the predicted digit, by converting the base64 to a numpy array.\n",
    "        \"\"\"\n",
    "        try:\n",
    "            if isinstance(model_input, pd.DataFrame):\n",
    "                image_input = model_input.iloc[0, 0]\n",
    "            elif isinstance(model_input, list):\n",
    "                image_input = model_input[0]\n",
    "            else:\n",
    "                image_input = str(model_input)\n",
    "                \n",
    "            base64_array = base64_to_numpy(image_input)\n",
    "\n",
    "            predictions = self.model.predict(base64_array)\n",
    "            predicted_classes = np.argmax(predictions, axis=1)\n",
    "            \n",
    "            return predicted_classes.tolist()\n",
    "        \n",
    "        except Exception as e:\n",
    "            logger.error(f\"❌ Error performing prediction: {str(e)}\")\n",
    "            raise\n",
    "    \n",
    "    @classmethod\n",
    "    def log_model(cls,artifact_path, config_path, demo_folder):\n",
    "        \"\"\"\n",
    "        Logs the model to MLflow with appropriate artifacts and schema.\n",
    "        Now uses in-memory model loading for ONNX export efficiency.\n",
    "        \"\"\"\n",
    "        \n",
    "        try:\n",
    "            sys.path.append(\"../src\")\n",
    "            from onnx_utils import ModelExportConfig,log_model\n",
    "            \n",
    "            # Define input and output schema\n",
    "            input_schema = Schema([\n",
    "                ColSpec(\"string\", name=\"digit\"),\n",
    "            ])\n",
    "            output_schema = Schema([\n",
    "                ColSpec(\"long\", name=\"prediction\"),\n",
    "            ])\n",
    "            \n",
    "            # Define model signature\n",
    "            signature = ModelSignature(inputs=input_schema, outputs=output_schema)\n",
    "            \n",
    "            # Save the model to disk for artifacts (still needed for MLflow artifacts)\n",
    "            model.save(MODEL_PATH)\n",
    "          \n",
    "            artifacts = {\n",
    "                \"mnist_model\": MODEL_PATH,\n",
    "                \"config\": config_path\n",
    "            }\n",
    "            \n",
    "            if demo_folder and os.path.exists(demo_folder):\n",
    "                artifacts[\"demo\"] = demo_folder\n",
    "                logger.info(f\"✅ Demo folder added to artifacts: {demo_folder}\")\n",
    "      \n",
    "            \n",
    "            model_configs = [\n",
    "                ModelExportConfig(\n",
    "                    model=model,                            # 🚀 Pre-loaded Keras model object!\n",
    "                    model_name=\"keras_mnist_onnx\",          # ONNX file naming\n",
    "                    input_sample = np.random.random((1, 28, 28, 1)).astype(np.float32)\n",
    "                  \n",
    "                )    \n",
    "            ]\n",
    "\n",
    "            log_model(\n",
    "                    artifact_path=artifact_path,\n",
    "                    python_model=cls(),\n",
    "                    artifacts=artifacts,\n",
    "                    signature=signature,\n",
    "                    models_to_convert_onnx=model_configs,\n",
    "                    pip_requirements=[\n",
    "                    \"tensorflow>=2.0.0\",\n",
    "                    \"numpy\",\n",
    "                    \"pillow\",\n",
    "                    \"streamlit>=1.28.0\",\n",
    "                    \"pyyaml\"\n",
    "                    ]\n",
    "                )\n",
    "            \n",
    "            logger.info(\"✅ Model and artifacts successfully registered in MLflow\")\n",
    "\n",
    "        except Exception as e:\n",
    "            logger.error(f\"❌ Error logging model: {str(e)}\")\n",
    "            raise"
   ]
  },
  {
   "cell_type": "code",
   "execution_count": 10,
   "id": "2366c25a",
   "metadata": {},
   "outputs": [
    {
     "name": "stderr",
     "output_type": "stream",
     "text": [
<<<<<<< HEAD
      "I0000 00:00:1754929654.700868    1368 gpu_device.cc:2022] Created device /job:localhost/replica:0/task:0/device:GPU:0 with 1052 MB memory:  -> device: 0, name: NVIDIA RTX 5000 Ada Generation Laptop GPU, pci bus id: 0000:01:00.0, compute capability: 8.9\n"
=======
      "I0000 00:00:1754775358.811897    3059 gpu_device.cc:2022] Created device /job:localhost/replica:0/task:0/device:GPU:0 with 1768 MB memory:  -> device: 0, name: NVIDIA RTX A500 Laptop GPU, pci bus id: 0000:01:00.0, compute capability: 8.6\n"
>>>>>>> da9d155c
     ]
    },
    {
     "name": "stdout",
     "output_type": "stream",
     "text": [
      "Epoch 1/4\n"
     ]
    },
    {
     "name": "stderr",
     "output_type": "stream",
     "text": [
      "WARNING: All log messages before absl::InitializeLog() is called are written to STDERR\n",
<<<<<<< HEAD
      "I0000 00:00:1754929656.486308    1519 service.cc:148] XLA service 0x7dfbfc0041a0 initialized for platform CUDA (this does not guarantee that XLA will be used). Devices:\n",
      "I0000 00:00:1754929656.486345    1519 service.cc:156]   StreamExecutor device (0): NVIDIA RTX 5000 Ada Generation Laptop GPU, Compute Capability 8.9\n",
      "2025-08-11 16:27:36.513776: I tensorflow/compiler/mlir/tensorflow/utils/dump_mlir_util.cc:268] disabling MLIR crash reproducer, set env var `MLIR_CRASH_REPRODUCER_DIRECTORY` to enable.\n",
      "I0000 00:00:1754929656.600971    1519 cuda_dnn.cc:529] Loaded cuDNN version 90300\n",
      "2025-08-11 16:27:37.022285: I external/local_xla/xla/stream_executor/cuda/cuda_asm_compiler.cc:397] ptxas warning : Registers are spilled to local memory in function 'gemm_fusion_dot_200', 4 bytes spill stores, 4 bytes spill loads\n",
=======
      "I0000 00:00:1754775364.910827    3144 service.cc:148] XLA service 0x71f3f4004f40 initialized for platform CUDA (this does not guarantee that XLA will be used). Devices:\n",
      "I0000 00:00:1754775364.911262    3144 service.cc:156]   StreamExecutor device (0): NVIDIA RTX A500 Laptop GPU, Compute Capability 8.6\n",
      "2025-08-09 21:36:04.970635: I tensorflow/compiler/mlir/tensorflow/utils/dump_mlir_util.cc:268] disabling MLIR crash reproducer, set env var `MLIR_CRASH_REPRODUCER_DIRECTORY` to enable.\n",
      "I0000 00:00:1754775365.324313    3144 cuda_dnn.cc:529] Loaded cuDNN version 90300\n",
      "2025-08-09 21:36:06.982343: I external/local_xla/xla/stream_executor/cuda/cuda_asm_compiler.cc:397] ptxas warning : Registers are spilled to local memory in function 'gemm_fusion_dot_200', 4 bytes spill stores, 4 bytes spill loads\n",
>>>>>>> da9d155c
      "\n"
     ]
    },
    {
     "name": "stdout",
     "output_type": "stream",
     "text": [
<<<<<<< HEAD
      "\u001b[1m  50/1875\u001b[0m \u001b[37m━━━━━━━━━━━━━━━━━━━━\u001b[0m \u001b[1m5s\u001b[0m 3ms/step - accuracy: 0.5128 - loss: 1.4719"
=======
      "\u001b[1m   7/1875\u001b[0m \u001b[37m━━━━━━━━━━━━━━━━━━━━\u001b[0m \u001b[1m34s\u001b[0m 18ms/step - accuracy: 0.2337 - loss: 2.2057"
>>>>>>> da9d155c
     ]
    },
    {
     "name": "stderr",
     "output_type": "stream",
     "text": [
<<<<<<< HEAD
      "I0000 00:00:1754929657.951038    1519 device_compiler.h:188] Compiled cluster using XLA!  This line is logged at most once for the lifetime of the process.\n"
=======
      "I0000 00:00:1754775372.693754    3144 device_compiler.h:188] Compiled cluster using XLA!  This line is logged at most once for the lifetime of the process.\n"
>>>>>>> da9d155c
     ]
    },
    {
     "name": "stdout",
     "output_type": "stream",
     "text": [
<<<<<<< HEAD
      "\u001b[1m1875/1875\u001b[0m \u001b[32m━━━━━━━━━━━━━━━━━━━━\u001b[0m\u001b[37m\u001b[0m \u001b[1m8s\u001b[0m 3ms/step - accuracy: 0.9090 - loss: 0.2926 - val_accuracy: 0.9807 - val_loss: 0.0586\n",
      "Epoch 2/4\n",
      "\u001b[1m1875/1875\u001b[0m \u001b[32m━━━━━━━━━━━━━━━━━━━━\u001b[0m\u001b[37m\u001b[0m \u001b[1m4s\u001b[0m 2ms/step - accuracy: 0.9831 - loss: 0.0540 - val_accuracy: 0.9869 - val_loss: 0.0403\n",
      "Epoch 3/4\n",
      "\u001b[1m1875/1875\u001b[0m \u001b[32m━━━━━━━━━━━━━━━━━━━━\u001b[0m\u001b[37m\u001b[0m \u001b[1m5s\u001b[0m 3ms/step - accuracy: 0.9913 - loss: 0.0292 - val_accuracy: 0.9877 - val_loss: 0.0396\n",
      "Epoch 4/4\n",
      "\u001b[1m1875/1875\u001b[0m \u001b[32m━━━━━━━━━━━━━━━━━━━━\u001b[0m\u001b[37m\u001b[0m \u001b[1m5s\u001b[0m 3ms/step - accuracy: 0.9936 - loss: 0.0213 - val_accuracy: 0.9856 - val_loss: 0.0457\n"
=======
      "\u001b[1m1875/1875\u001b[0m \u001b[32m━━━━━━━━━━━━━━━━━━━━\u001b[0m\u001b[37m\u001b[0m \u001b[1m66s\u001b[0m 30ms/step - accuracy: 0.9120 - loss: 0.2908 - val_accuracy: 0.9821 - val_loss: 0.0561\n",
      "Epoch 2/4\n",
      "\u001b[1m1875/1875\u001b[0m \u001b[32m━━━━━━━━━━━━━━━━━━━━\u001b[0m\u001b[37m\u001b[0m \u001b[1m40s\u001b[0m 21ms/step - accuracy: 0.9852 - loss: 0.0481 - val_accuracy: 0.9856 - val_loss: 0.0436\n",
      "Epoch 3/4\n",
      "\u001b[1m1875/1875\u001b[0m \u001b[32m━━━━━━━━━━━━━━━━━━━━\u001b[0m\u001b[37m\u001b[0m \u001b[1m51s\u001b[0m 27ms/step - accuracy: 0.9905 - loss: 0.0307 - val_accuracy: 0.9860 - val_loss: 0.0391\n",
      "Epoch 4/4\n",
      "\u001b[1m1875/1875\u001b[0m \u001b[32m━━━━━━━━━━━━━━━━━━━━\u001b[0m\u001b[37m\u001b[0m \u001b[1m42s\u001b[0m 22ms/step - accuracy: 0.9942 - loss: 0.0190 - val_accuracy: 0.9875 - val_loss: 0.0421\n"
>>>>>>> da9d155c
     ]
    },
    {
     "data": {
      "text/plain": [
<<<<<<< HEAD
       "<keras.src.callbacks.history.History at 0x7dff90693680>"
=======
       "<keras.src.callbacks.history.History at 0x71f59c95fb60>"
>>>>>>> da9d155c
      ]
     },
     "execution_count": 10,
     "metadata": {},
     "output_type": "execute_result"
    }
   ],
   "source": [
    "# Load and preprocess MNIST data\n",
    "(x_train, y_train), (x_test, y_test) = mnist.load_data()\n",
    "x_train = x_train.reshape(-1, 28, 28, 1).astype(\"float32\") / 255.0\n",
    "x_test = x_test.reshape(-1, 28, 28, 1).astype(\"float32\") / 255.0\n",
    "y_cat_train = to_categorical(y_train, 10)\n",
    "y_cat_test = to_categorical(y_test, 10)\n",
    "\n",
    "# Build a simple CNN model\n",
    "model = Sequential([\n",
    "    Conv2D(32, kernel_size=(4, 4), activation='relu', input_shape=(28, 28, 1)),\n",
    "    MaxPool2D(pool_size=(2, 2)),\n",
    "    Flatten(),\n",
    "    Dense(128, activation='relu'),\n",
    "    Dense(10, activation='softmax')\n",
    "])\n",
    "\n",
    "model.compile(optimizer='adam', loss='categorical_crossentropy', metrics=['accuracy'])\n",
    "model.fit(x_train, y_cat_train, epochs=4, validation_data=(x_test, y_cat_test))"
   ]
  },
  {
   "cell_type": "code",
   "execution_count": 11,
   "id": "213e83e7",
   "metadata": {},
   "outputs": [],
   "source": [
    "def base64_to_numpy(base64_string):\n",
    "    \"\"\"\n",
    "    Convert base64 string to numpy array for MNIST digit prediction.\n",
    "    \"\"\"\n",
    "    try:\n",
    "        # Decode the base64 string\n",
    "        image_data = base64.b64decode(base64_string)\n",
    "        \n",
    "        # Open the image using PIL\n",
    "        image = Image.open(BytesIO(image_data))\n",
    "        \n",
    "        # Convert to grayscale if not already\n",
    "        if image.mode != 'L':\n",
    "            image = image.convert('L')\n",
    "        \n",
    "        # Resize to 28x28 if needed\n",
    "        if image.size != (28, 28):\n",
    "            image = image.resize((28, 28))\n",
    "        \n",
    "        # Convert to numpy array\n",
    "        numpy_array = np.array(image)\n",
    "        \n",
    "        # Normalize pixel values to 0-1 range\n",
    "        numpy_array = numpy_array.astype('float32') / 255.0\n",
    "        \n",
    "        # Reshape for model input (1, 28, 28, 1)\n",
    "        numpy_array = numpy_array.reshape(1, 28, 28, 1)\n",
    "        \n",
    "        return numpy_array\n",
    "        \n",
    "    except Exception as e:\n",
    "        logger.error(f\"Error converting base64 to numpy: {str(e)}\")\n",
    "        raise"
   ]
  },
  {
   "cell_type": "code",
   "execution_count": 12,
   "id": "326467bc",
   "metadata": {},
   "outputs": [
    {
     "name": "stderr",
     "output_type": "stream",
     "text": [
<<<<<<< HEAD
      "2025-08-11 16:27:57 - INFO - 🚀 Starting the experiment: MNIST with TensorFlow\n",
      "2025/08/11 16:27:57 INFO mlflow.tracking.fluent: Experiment with name 'MNIST with TensorFlow' does not exist. Creating a new experiment.\n",
      "2025-08-11 16:27:57 - INFO - 📁 Run's Artifact URI: /phoenix/mlflow/995161365037242439/1f42bfac855e4f94804b8c76de317eef/artifacts\n",
      "2025-08-11 16:27:58 - INFO - 📊 Test accuracy: 0.9856\n",
      "2025-08-11 16:27:58 - INFO - ✅ Demo folder added to artifacts: ../demo\n"
     ]
    },
    {
     "name": "stdout",
     "output_type": "stream",
     "text": [
      "Converting model with input shape: (None, 28, 28, 1)\n",
      "Attempting direct conversion from Keras model...\n"
     ]
    },
    {
     "name": "stderr",
     "output_type": "stream",
     "text": [
      "I0000 00:00:1754929679.029547    1368 devices.cc:67] Number of eligible GPUs (core count >= 8, compute capability >= 0.0): 1\n",
      "I0000 00:00:1754929679.029673    1368 single_machine.cc:361] Starting new session\n",
      "I0000 00:00:1754929679.035890    1368 gpu_device.cc:2022] Created device /job:localhost/replica:0/task:0/device:GPU:0 with 1052 MB memory:  -> device: 0, name: NVIDIA RTX 5000 Ada Generation Laptop GPU, pci bus id: 0000:01:00.0, compute capability: 8.9\n",
      "I0000 00:00:1754929679.106442    1368 gpu_device.cc:2022] Created device /job:localhost/replica:0/task:0/device:GPU:0 with 1052 MB memory:  -> device: 0, name: NVIDIA RTX 5000 Ada Generation Laptop GPU, pci bus id: 0000:01:00.0, compute capability: 8.9\n",
      "I0000 00:00:1754929679.126029    1368 devices.cc:67] Number of eligible GPUs (core count >= 8, compute capability >= 0.0): 1\n",
      "I0000 00:00:1754929679.126191    1368 single_machine.cc:361] Starting new session\n",
      "I0000 00:00:1754929679.132815    1368 gpu_device.cc:2022] Created device /job:localhost/replica:0/task:0/device:GPU:0 with 1052 MB memory:  -> device: 0, name: NVIDIA RTX 5000 Ada Generation Laptop GPU, pci bus id: 0000:01:00.0, compute capability: 8.9\n"
     ]
    },
    {
     "name": "stdout",
     "output_type": "stream",
     "text": [
      "✅ Direct conversion successful!\n",
      "Model saved to ONNX: keras_converted.onnx\n",
      "✅ ONNX model saved to: keras_converted.onnx\n"
=======
      "2025-08-09 21:39:22 - INFO - 🚀 Starting the experiment: MNIST with TensorFlow\n",
      "2025-08-09 21:39:24 - INFO - 📁 Run's Artifact URI: /phoenix/mlflow/999571145261950321/e5e14e4bbbfe4ec4ba0a616294364ded/artifacts\n",
      "2025-08-09 21:39:27 - INFO - 📊 Test accuracy: 0.9875\n",
      "2025-08-09 21:39:27 - INFO - ✅ Demo folder added to artifacts: ../demo\n",
      "2025-08-09 21:39:30 - INFO - 🔧 Generating ONNX model(s) for specified models...\n",
      "2025-08-09 21:39:30 - INFO - 🔄 Converting tensorflow model (from memory) -> keras_mnist_onnx.onnx\n",
      "2025-08-09 21:39:30 - INFO - 🔍 Model identified as: tensorflow\n",
      "2025-08-09 21:39:31 - INFO - 🔄 Converting loaded TensorFlow/Keras model...\n",
      "2025-08-09 21:39:31 - INFO - Converting model with input shape: (1, 28, 28, 1)\n",
      "2025-08-09 21:39:31 - INFO - Trying direct Keras model conversion...\n",
      "I0000 00:00:1754775572.074153    3059 devices.cc:67] Number of eligible GPUs (core count >= 8, compute capability >= 0.0): 1\n",
      "I0000 00:00:1754775572.074812    3059 single_machine.cc:361] Starting new session\n",
      "I0000 00:00:1754775572.102922    3059 gpu_device.cc:2022] Created device /job:localhost/replica:0/task:0/device:GPU:0 with 1768 MB memory:  -> device: 0, name: NVIDIA RTX A500 Laptop GPU, pci bus id: 0000:01:00.0, compute capability: 8.6\n",
      "I0000 00:00:1754775572.294248    3059 gpu_device.cc:2022] Created device /job:localhost/replica:0/task:0/device:GPU:0 with 1768 MB memory:  -> device: 0, name: NVIDIA RTX A500 Laptop GPU, pci bus id: 0000:01:00.0, compute capability: 8.6\n",
      "I0000 00:00:1754775572.362074    3059 devices.cc:67] Number of eligible GPUs (core count >= 8, compute capability >= 0.0): 1\n",
      "I0000 00:00:1754775572.362798    3059 single_machine.cc:361] Starting new session\n",
      "I0000 00:00:1754775572.364587    3059 gpu_device.cc:2022] Created device /job:localhost/replica:0/task:0/device:GPU:0 with 1768 MB memory:  -> device: 0, name: NVIDIA RTX A500 Laptop GPU, pci bus id: 0000:01:00.0, compute capability: 8.6\n",
      "2025-08-09 21:39:32 - INFO - ✅ Direct conversion successful!\n",
      "2025-08-09 21:39:32 - INFO - Model saved to ONNX: keras_mnist_onnx.onnx\n",
      "2025-08-09 21:39:32 - INFO - ✅ ONNX model saved to: keras_mnist_onnx.onnx\n",
      "2025-08-09 21:39:32 - INFO - ✅ Converted keras_mnist_onnx: keras_mnist_onnx.onnx\n",
      "2025-08-09 21:39:32 - INFO - 📦 Added ONNX artifact: onnx_model -> keras_mnist_onnx.onnx\n",
      "2025-08-09 21:39:32 - INFO -   Creating individual model directories for artifacts...\n",
      "2025-08-09 21:39:32 - INFO -   Copying ONNX models for 1 models: ['keras_mnist_onnx']\n",
      "2025-08-09 21:39:32 - INFO - 📄 Model file already has correct name: keras_mnist_onnx.onnx\n",
      "2025-08-09 21:39:32 - INFO - 📦 Added model file artifact: model_keras_mnist_onnx -> keras_mnist_onnx.onnx\n",
      "2025-08-09 21:39:32 - INFO - ✅ Copied 1 model files!\n"
>>>>>>> da9d155c
     ]
    },
    {
     "data": {
      "application/vnd.jupyter.widget-view+json": {
<<<<<<< HEAD
       "model_id": "0a1c70f2fe6b46e88959cbdb99cb64a4",
=======
       "model_id": "533a8bcedfc54c819734021e1b2d33ad",
>>>>>>> da9d155c
       "version_major": 2,
       "version_minor": 0
      },
      "text/plain": [
       "Downloading artifacts:   0%|          | 0/1 [00:00<?, ?it/s]"
      ]
     },
     "metadata": {},
     "output_type": "display_data"
    },
    {
     "data": {
      "application/vnd.jupyter.widget-view+json": {
<<<<<<< HEAD
       "model_id": "9c7fb6eacf4b421aab01e7c2b4e16031",
=======
       "model_id": "847d0e787a404645ab757c20d2aa215e",
>>>>>>> da9d155c
       "version_major": 2,
       "version_minor": 0
      },
      "text/plain": [
       "Downloading artifacts:   0%|          | 0/1 [00:00<?, ?it/s]"
      ]
     },
     "metadata": {},
     "output_type": "display_data"
    },
    {
     "data": {
      "application/vnd.jupyter.widget-view+json": {
<<<<<<< HEAD
       "model_id": "7852d5f6f9a44cdfbcba521b4545000b",
=======
       "model_id": "87aea96dcb2b4d7ebdb4aeea139f73e1",
>>>>>>> da9d155c
       "version_major": 2,
       "version_minor": 0
      },
      "text/plain": [
       "Downloading artifacts:   0%|          | 0/8 [00:00<?, ?it/s]"
      ]
     },
     "metadata": {},
     "output_type": "display_data"
    },
    {
     "data": {
      "application/vnd.jupyter.widget-view+json": {
<<<<<<< HEAD
       "model_id": "b4bbb48d664a48419f6af038c168d49f",
=======
       "model_id": "b29596d2ad7f4a91860cf3b6c57c681d",
>>>>>>> da9d155c
       "version_major": 2,
       "version_minor": 0
      },
      "text/plain": [
       "Downloading artifacts:   0%|          | 0/1 [00:00<?, ?it/s]"
      ]
     },
     "metadata": {},
     "output_type": "display_data"
    },
    {
     "data": {
      "application/vnd.jupyter.widget-view+json": {
<<<<<<< HEAD
       "model_id": "99fb28e0b80f4b4ea41e1fe540802206",
=======
       "model_id": "c51fa8f1f05a4c9189807bdb6907ab57",
>>>>>>> da9d155c
       "version_major": 2,
       "version_minor": 0
      },
      "text/plain": [
       "Downloading artifacts:   0%|          | 0/1 [00:00<?, ?it/s]"
      ]
     },
     "metadata": {},
     "output_type": "display_data"
    },
    {
     "name": "stderr",
     "output_type": "stream",
     "text": [
<<<<<<< HEAD
      "2025/08/11 16:27:59 WARNING mlflow.utils.requirements_utils: Detected one or more mismatches between the model's dependencies and the current Python environment:\n",
      " - streamlit (current: uninstalled, required: streamlit>=1.28.0)\n",
      "To fix the mismatches, call `mlflow.pyfunc.get_model_dependencies(model_uri)` to fetch the model's environment and install dependencies using the resulting environment file.\n",
      "2025-08-11 16:27:59 - INFO - ✅ Model and artifacts successfully registered in MLflow\n",
      "Successfully registered model 'MNIST_Model'.\n",
      "Created version '1' of model 'MNIST_Model'.\n",
      "2025-08-11 16:27:59 - INFO - ✅ Model registered successfully with run ID: 1f42bfac855e4f94804b8c76de317eef\n"
=======
      "2025/08/09 21:39:36 WARNING mlflow.utils.requirements_utils: Detected one or more mismatches between the model's dependencies and the current Python environment:\n",
      " - streamlit (current: uninstalled, required: streamlit>=1.28.0)\n",
      "To fix the mismatches, call `mlflow.pyfunc.get_model_dependencies(model_uri)` to fetch the model's environment and install dependencies using the resulting environment file.\n",
      "2025-08-09 21:39:41 - INFO - Model logged with artifacts: ['mnist_model', 'config', 'demo', 'onnx_model', 'model_keras_mnist_onnx']\n",
      "2025-08-09 21:39:41 - INFO - ✅ Model logged with 1 model directories created!\n",
      "2025-08-09 21:39:41 - INFO - ✅ Model and artifacts successfully registered in MLflow\n",
      "Registered model 'MNIST_Model' already exists. Creating a new version of this model...\n",
      "Created version '14' of model 'MNIST_Model'.\n",
      "2025-08-09 21:39:43 - INFO - ✅ Model registered successfully with run ID: e5e14e4bbbfe4ec4ba0a616294364ded\n"
>>>>>>> da9d155c
     ]
    }
   ],
   "source": [
    "logger.info(f'🚀 Starting the experiment: {EXPERIMENT_NAME}')\n",
    "\n",
    "mlflow.set_tracking_uri('/phoenix/mlflow')\n",
    "# Set the MLflow experiment name\n",
    "mlflow.set_experiment(experiment_name=EXPERIMENT_NAME)\n",
    "\n",
    "# Start an MLflow run\n",
    "with mlflow.start_run(run_name=RUN_NAME) as run:\n",
    "    # Print the artifact URI for reference\n",
    "    logger.info(f\"📁 Run's Artifact URI: {run.info.artifact_uri}\")\n",
    "    \n",
    "    # Evaluate model\n",
    "    test_loss, test_accuracy = model.evaluate(x_test, y_cat_test, verbose=0)\n",
    "    mlflow.log_metrics({\"test_accuracy\": test_accuracy})\n",
    "    mlflow.log_metrics({\"test_loss\": test_loss})\n",
    "    \n",
    "    logger.info(f\"📊 Test accuracy: {test_accuracy:.4f}\")\n",
    "\n",
    "    # Log the model to MLflow using vanilla-rag pattern\n",
    "    MNISTModel.log_model(\n",
    "        artifact_path=MODEL_NAME,\n",
    "        config_path=CONFIG_PATH,\n",
    "        demo_folder=DEMO_FOLDER\n",
    "    )\n",
    "\n",
    "    # Register the logged model in MLflow Model Registry\n",
    "    model_uri = f\"runs:/{run.info.run_id}/{MODEL_NAME}\"\n",
    "    mlflow.register_model(\n",
    "        model_uri=model_uri,\n",
    "        name=MODEL_NAME\n",
    "    )\n",
    "    \n",
    "    logger.info(f\"✅ Model registered successfully with run ID: {run.info.run_id}\")"
   ]
  },
  {
   "cell_type": "markdown",
   "id": "68aee271",
   "metadata": {},
   "source": [
    "## Fetching the Latest Model Version from MLflow"
   ]
  },
  {
   "cell_type": "code",
   "execution_count": 13,
   "id": "fefd78bc",
   "metadata": {},
   "outputs": [
    {
     "name": "stderr",
     "output_type": "stream",
     "text": [
<<<<<<< HEAD
      "2025-08-11 16:27:59 - INFO - Latest Model Version: 1\n",
      "2025-08-11 16:27:59 - INFO - Model Signature: inputs: \n",
=======
      "2025-08-09 21:39:47 - INFO - Latest Model Version: 14\n",
      "2025-08-09 21:39:47 - INFO - Model Signature: inputs: \n",
>>>>>>> da9d155c
      "  ['digit': string (required)]\n",
      "outputs: \n",
      "  ['prediction': long (required)]\n",
      "params: \n",
      "  None\n",
      "\n"
     ]
    }
   ],
   "source": [
    "# Initialize the MLflow client\n",
    "client = MlflowClient()\n",
    "\n",
    "# Retrieve the latest version of the model\n",
    "model_metadata = client.get_latest_versions(MODEL_NAME, stages=[\"None\"])\n",
    "latest_model_version = model_metadata[0].version  # Extract the latest model version\n",
    "\n",
    "# Fetch model information, including its signature\n",
    "model_info = mlflow.models.get_model_info(f\"models:/{MODEL_NAME}/{latest_model_version}\")\n",
    "\n",
    "# Print the latest model version and its signature\n",
    "logger.info(f\"Latest Model Version: {latest_model_version}\")\n",
    "logger.info(f\"Model Signature: {model_info.signature}\")"
   ]
  },
  {
   "cell_type": "markdown",
   "id": "eb7d2315",
   "metadata": {},
   "source": [
    "## Loading the Model and Running Inference"
   ]
  },
  {
   "cell_type": "code",
   "execution_count": 14,
   "id": "bb1dc539",
   "metadata": {},
   "outputs": [
    {
     "name": "stderr",
     "output_type": "stream",
     "text": [
<<<<<<< HEAD
      "2025/08/11 16:27:59 WARNING mlflow.utils.requirements_utils: Detected one or more mismatches between the model's dependencies and the current Python environment:\n",
      " - streamlit (current: uninstalled, required: streamlit>=1.28.0)\n",
      "To fix the mismatches, call `mlflow.pyfunc.get_model_dependencies(model_uri)` to fetch the model's environment and install dependencies using the resulting environment file.\n",
      "2025-08-11 16:28:00 - INFO - ✅ Model and configuration loaded successfully\n"
=======
      "2025/08/09 21:39:49 WARNING mlflow.utils.requirements_utils: Detected one or more mismatches between the model's dependencies and the current Python environment:\n",
      " - streamlit (current: uninstalled, required: streamlit>=1.28.0)\n",
      "To fix the mismatches, call `mlflow.pyfunc.get_model_dependencies(model_uri)` to fetch the model's environment and install dependencies using the resulting environment file.\n",
      "2025-08-09 21:39:51 - INFO - ✅ Model and configuration loaded successfully\n"
>>>>>>> da9d155c
     ]
    },
    {
     "name": "stdout",
     "output_type": "stream",
     "text": [
<<<<<<< HEAD
      "\u001b[1m1/1\u001b[0m \u001b[32m━━━━━━━━━━━━━━━━━━━━\u001b[0m\u001b[37m\u001b[0m \u001b[1m0s\u001b[0m 331ms/step\n"
=======
      "\u001b[1m1/1\u001b[0m \u001b[32m━━━━━━━━━━━━━━━━━━━━\u001b[0m\u001b[37m\u001b[0m \u001b[1m1s\u001b[0m 1s/step\n"
>>>>>>> da9d155c
     ]
    },
    {
     "name": "stderr",
     "output_type": "stream",
     "text": [
<<<<<<< HEAD
      "2025-08-11 16:28:00 - INFO - Predicted class: [9]\n"
=======
      "2025-08-09 21:39:53 - INFO - Predicted class: [9]\n"
>>>>>>> da9d155c
     ]
    },
    {
     "data": {
      "image/png": "iVBORw0KGgoAAAANSUhEUgAAAaAAAAGdCAYAAABU0qcqAAAAOXRFWHRTb2Z0d2FyZQBNYXRwbG90bGliIHZlcnNpb24zLjguMiwgaHR0cHM6Ly9tYXRwbG90bGliLm9yZy8g+/7EAAAACXBIWXMAAA9hAAAPYQGoP6dpAAAfVklEQVR4nO3df2xV9f3H8dcttLcttBfLj/6QggUVpvwwY9gRFTE0/FhCQNmCP/4AYyBoMYPOH6tT0M2sExdlOobZFmUmos5EYGLGomhL3AoGlBAybYB0A4UWaca9/d3Se75/8LXblRb4HO+977Y8H8lJ6D3n3fPu6Smvnt5z3zfgeZ4nAACSLMW6AQDA5YkAAgCYIIAAACYIIACACQIIAGCCAAIAmCCAAAAmCCAAgInB1g18UzQa1YkTJ5SVlaVAIGDdDgDAked5amxsVEFBgVJSer/O6XMBdOLECRUWFlq3AQD4lo4fP67Ro0f3ur7PBVBWVpZ1C+hj/FwJJ3PC1KBBg5Kyn66uLueawYP9/YifPXvWuSYzMzMp+/Gjo6PDV116erpzjZ+vKVnHIdku9v95wp4D2rhxo6666iqlp6eruLhYH3/88SXV8Wc3fFMgEHBekrmvZC3J/Ho4dsn9mgaqi31tCQmgN998U2VlZVq3bp0++eQTTZ06VXPnztWpU6cSsTsAQD+UkAB67rnntHz5ct1777267rrr9NJLLykzM1Mvv/xyInYHAOiH4h5AHR0d2r9/v0pKSv67k5QUlZSUqLq6+rzt29vbFYlEYhYAwMAX9wA6ffq0urq6lJubG/N4bm6u6urqztu+oqJCoVCoe+EOOAC4PJi/ELW8vFzhcLh7OX78uHVLAIAkiPtt2CNGjNCgQYNUX18f83h9fb3y8vLO2z4YDCoYDMa7DQBAHxf3K6C0tDRNmzZNu3bt6n4sGo1q165dmjFjRrx3BwDopxLyQtSysjItXbpU3/ve93TjjTdqw4YNam5u1r333puI3QEA+qGEBNCSJUv01Vdfae3ataqrq9MNN9ygnTt3nndjAgDg8hXwkjmz5BJEIhGFQiHrNnAJLjRkMJ78vFLcz9iavs7P8U7WmCBJ6uzsTMp+UlNTnWv8jrrpY/899jvhcFjZ2dm9rje/Cw4AcHkigAAAJgggAIAJAggAYIIAAgCYIIAAACYIIACACQIIAGCCAAIAmCCAAAAmCCAAgAkCCABgIiHTsHF58DPosi8PrJTOvZ+Vq46ODucaP8NSk3m8MzMznWv8DO70MyTUT016erpzjeTve5uRkeFc09TU5FwzEHAFBAAwQQABAEwQQAAAEwQQAMAEAQQAMEEAAQBMEEAAABMEEADABAEEADBBAAEATBBAAAATBBAAwAQBBAAwwTRs+BYIBKxb6JXfKdB+plRHo1Ff+0rGfoYMGeJrX83Nzb7qXGVlZTnXtLS0ONe0trY61/h1uU629oMrIACACQIIAGCCAAIAmCCAAAAmCCAAgAkCCABgggACAJgggAAAJgggAIAJAggAYIIAAgCYIIAAACYYRgrfOjo6nGsGDRqUlBo/vUnJGyw6eLD7j56fGr9DRTMzM51rUlNTnWvC4bBzjR9paWlJq2MY6aXjCggAYIIAAgCYIIAAACYIIACACQIIAGCCAAIAmCCAAAAmCCAAgAkCCABgggACAJgggAAAJgggAIAJhpEiqbq6upKyH7/DJwOBgHONn6/p7NmzSanxy89xSNZgUT/Daf2ed34Gi/oZ5NrS0uJcMxBwBQQAMEEAAQBMxD2AnnzySQUCgZhl4sSJ8d4NAKCfS8hzQNdff73ef//9/+7ExxtpAQAGtoQkw+DBg5WXl5eITw0AGCAS8hzQ4cOHVVBQoHHjxumee+7RsWPHet22vb1dkUgkZgEADHxxD6Di4mJt3rxZO3fu1KZNm1RbW6tbbrlFjY2NPW5fUVGhUCjUvRQWFsa7JQBAHxTwPM9L5A7OnDmjsWPH6rnnntN999133vr29na1t7d3fxyJRAghxPDzug8/NVLffh1QMg0ZMsS5prm5OQGdnM/v99YPP99bXgf0X+FwWNnZ2b2uT/jdAcOGDdO1116rI0eO9Lg+GAwqGAwmug0AQB+T8NcBNTU16ejRo8rPz0/0rgAA/UjcA+ihhx5SVVWV/vWvf+kf//iHbr/9dg0aNEh33XVXvHcFAOjH4v4nuC+++EJ33XWXGhoaNHLkSN18883as2ePRo4cGe9dAQD6sYTfhOAqEokoFApZt4FLMHToUOcaP8Md/fD7RHWyhqX6ed7Tz805Dz74oHONJC1fvty5JiMjw7nmL3/5i3PNwoULnWv83Fwi+TuP+voNJsl0sZsQmAUHADBBAAEATBBAAAATBBAAwAQBBAAwQQABAEwQQAAAEwQQAMAEAQQAMEEAAQBMEEAAABMEEADARMLfkA4DV7IGiw4e7H6apqam+tpXa2urc42fgZUrVqxwrvnZz37mXPPll18610jSAw884Fxz5ZVXOtc8/fTTzjXXXXedc83hw4edaySps7PTucbP+Xq5DjDlCggAYIIAAgCYIIAAACYIIACACQIIAGCCAAIAmCCAAAAmCCAAgAkCCABgggACAJgggAAAJgggAIAJAggAYIJp2BiQ/Ey1lqT09HTnmocffti5pqyszLnmxRdfdK555plnnGskf1Ogp0yZ4lzz2GOPOdc0NDQ41wwdOtS5RpL+85//ONf4OYeSNVm+r+EKCABgggACAJgggAAAJgggAIAJAggAYIIAAgCYIIAAACYIIACACQIIAGCCAAIAmCCAAAAmCCAAgAmGkSKp0tLSnGs6Ojqca6644grnGkm69dZbnWsef/xx55qNGzc616xdu9a5JjMz07lG8nfM586dm5T9NDY2Ote0tLQ41/h1uQ4W9YMrIACACQIIAGCCAAIAmCCAAAAmCCAAgAkCCABgggACAJgggAAAJgggAIAJAggAYIIAAgCYIIAAACYCnud51k38r0gkolAoZN0GLkF6erpzTVtbW1L246dGkmpqapxrKisrnWuWLFniXJOS4v77YjQada6RpBtuuMG55o033nCu8TM0Njc317kmEAg410jSkCFDnGtaW1uda7q6upxr+oNwOKzs7Oxe13MFBAAwQQABAEw4B9Du3bu1YMECFRQUKBAIaNu2bTHrPc/T2rVrlZ+fr4yMDJWUlOjw4cPx6hcAMEA4B1Bzc7OmTp3a6xtqrV+/Xi+88IJeeukl7d27V0OGDNHcuXN9/e0fADBwOb8j6vz58zV//vwe13mepw0bNujxxx/XwoULJUmvvvqqcnNztW3bNt15553frlsAwIAR1+eAamtrVVdXp5KSku7HQqGQiouLVV1d3WNNe3u7IpFIzAIAGPjiGkB1dXWSzr9NMjc3t3vdN1VUVCgUCnUvhYWF8WwJANBHmd8FV15ernA43L0cP37cuiUAQBLENYDy8vIkSfX19TGP19fXd6/7pmAwqOzs7JgFADDwxTWAioqKlJeXp127dnU/FolEtHfvXs2YMSOeuwIA9HPOd8E1NTXpyJEj3R/X1tbqwIEDysnJ0ZgxY7R69Wo9/fTTuuaaa1RUVKQnnnhCBQUFWrRoUTz7BgD0c84BtG/fPt12223dH5eVlUmSli5dqs2bN+uRRx5Rc3OzVqxYoTNnzujmm2/Wzp07fc/mAgAMTAwjxYDkZ6ioJKWlpTnXTJo0ybmmvb3duebs2bPONX799a9/da6ZN2+ec82zzz7rXPPII48412RmZjrXSFJLS4tzTbKG9PYHDCMFAPRJBBAAwAQBBAAwQQABAEwQQAAAEwQQAMAEAQQAMEEAAQBMEEAAABMEEADABAEEADBBAAEATBBAAAATzm/HAHwtKysrKfuZOXOmc01BQYGvffmZ6OyHn8nWGRkZzjU/+tGPnGskf8fhzJkzzjXPPPOMc42fydZ+plr7NVAnWycCV0AAABMEEADABAEEADBBAAEATBBAAAATBBAAwAQBBAAwQQABAEwQQAAAEwQQAMAEAQQAMEEAAQBMMIwUvjU2NiZlP48++qhzzenTp33t68CBA841zc3NvvblKjU11bmmoqLC1766urqca37/+9871zQ0NDjXpKenO9ekpPj7XdtPnZ9Bs5crroAAACYIIACACQIIAGCCAAIAmCCAAAAmCCAAgAkCCABgggACAJgggAAAJgggAIAJAggAYIIAAgCYYBgpkiovL8+5Zvr06c415eXlzjWSv8Giw4cPd66JRqPONTt27HCuKSgocK6RpF/+8pfONc8//7xzjZ/Bom1tbUnZj9994dJxBQQAMEEAAQBMEEAAABMEEADABAEEADBBAAEATBBAAAATBBAAwAQBBAAwQQABAEwQQAAAEwQQAMAEw0iRVOPHj0/Kfj755JOk7EeSbrjhBueaP/7xj841V111lXPN4cOHnWsk6be//a1zzenTp51rBg92/y8oNTXVuaazs9O5xq9gMOhc097enoBO+j6ugAAAJgggAIAJ5wDavXu3FixYoIKCAgUCAW3bti1m/bJlyxQIBGKWefPmxatfAMAA4RxAzc3Nmjp1qjZu3NjrNvPmzdPJkye7l9dff/1bNQkAGHicnwGcP3++5s+ff8FtgsGgr3e+BABcPhLyHFBlZaVGjRqlCRMm6P7771dDQ0Ov27a3tysSicQsAICBL+4BNG/ePL366qvatWuXnnnmGVVVVWn+/Pnq6urqcfuKigqFQqHupbCwMN4tAQD6oLi/DujOO+/s/vfkyZM1ZcoUjR8/XpWVlZo9e/Z525eXl6usrKz740gkQggBwGUg4bdhjxs3TiNGjNCRI0d6XB8MBpWdnR2zAAAGvoQH0BdffKGGhgbl5+cnelcAgH7E+U9wTU1NMVcztbW1OnDggHJycpSTk6OnnnpKixcvVl5eno4ePapHHnlEV199tebOnRvXxgEA/ZtzAO3bt0+33XZb98dfP3+zdOlSbdq0SQcPHtSf/vQnnTlzRgUFBZozZ45+8Ytf+JqPBAAYuJwDaNasWfI8r9f1f/vb375VQxjYmpubnWui0ahzzcsvv+xcI0lZWVnONX35l6tf//rXvurC4XCcO+lZenq6c01TU1MCOumZn/7a2toS0MnAxCw4AIAJAggAYIIAAgCYIIAAACYIIACACQIIAGCCAAIAmCCAAAAmCCAAgAkCCABgggACAJgggAAAJgggAICJuL8lNy4fQ4cOda45cOCAc83KlSuda+666y7nGkmqq6tzrqmurnau+elPf+pcc/DgQeead99917lGklpaWnzVufIz6TyZUlLcf0f3U9PXj0OicAUEADBBAAEATBBAAAATBBAAwAQBBAAwQQABAEwQQAAAEwQQAMAEAQQAMEEAAQBMEEAAABMEEADARMDzPM+6if8ViUQUCoWs20CCDBkyxLnGz3DH5uZm5xrJ31DI3/zmN841fgasFhcXO9f4Gf7qVzAYTMp+2tvbk7IfSUpLS3Ou6ejoSEAn/VM4HFZ2dnav67kCAgCYIIAAACYIIACACQIIAGCCAAIAmCCAAAAmCCAAgAkCCABgggACAJgggAAAJgggAIAJAggAYGKwdQPovwYNGuRc42dIqJ9hpH6GikrSggULnGv8DBZ9/vnnnWuSOVg0PT3duaarq8u5prOz07nGj8GD/f1Xx2DRxOIKCABgggACAJgggAAAJgggAIAJAggAYIIAAgCYIIAAACYIIACACQIIAGCCAAIAmCCAAAAmCCAAgImA53medRP/KxKJKBQKWbeBS5CRkeFc09ra6lzjZxhpdna2c40k7d+/37kmEAg410yYMMG5xs9xaG9vd67xuy+/A2Bd+enNz/dI8jdg1c+QXj/76Q/C4fAFfxa5AgIAmCCAAAAmnAKooqJC06dPV1ZWlkaNGqVFixappqYmZpu2tjaVlpZq+PDhGjp0qBYvXqz6+vq4Ng0A6P+cAqiqqkqlpaXas2eP3nvvPXV2dmrOnDkxbzK2Zs0avfPOO3rrrbdUVVWlEydO6I477oh74wCA/u1b3YTw1VdfadSoUaqqqtLMmTMVDoc1cuRIbdmyRT/84Q8lSZ9//rm+853vqLq6Wt///vcv+jm5CaH/4CaEc7gJ4RxuQjiHmxD+K6E3IYTDYUlSTk6OpHM/vJ2dnSopKeneZuLEiRozZoyqq6t7/Bzt7e2KRCIxCwBg4PMdQNFoVKtXr9ZNN92kSZMmSZLq6uqUlpamYcOGxWybm5ururq6Hj9PRUWFQqFQ91JYWOi3JQBAP+I7gEpLS3Xo0CG98cYb36qB8vJyhcPh7uX48ePf6vMBAPqHwX6KVq1apR07dmj37t0aPXp09+N5eXnq6OjQmTNnYq6C6uvrlZeX1+PnCgaDCgaDftoAAPRjTldAnudp1apV2rp1qz744AMVFRXFrJ82bZpSU1O1a9eu7sdqamp07NgxzZgxIz4dAwAGBKcroNLSUm3ZskXbt29XVlZW9/M6oVBIGRkZCoVCuu+++1RWVqacnBxlZ2frwQcf1IwZMy7pDjgAwOXDKYA2bdokSZo1a1bM46+88oqWLVsmSXr++eeVkpKixYsXq729XXPnztXvfve7uDQLABg4GEaKpBo+fLhzTUNDg3PNxIkTnWsk6bPPPnOuWbNmjXPNhg0bnGsGIj+vz/HzOpuzZ8861/iVmZnpXNPS0pKATuwxjBQA0CcRQAAAEwQQAMAEAQQAMEEAAQBMEEAAABMEEADABAEEADBBAAEATBBAAAATBBAAwAQBBAAwQQABAEwwDRu+ZWRkONe0trY611xomm5v3n33XecaSRo/frxzzbXXXutc09TU5FyTzCnLfiZODx7s/gbLfv778TPZOhqNOtf4lZLi/nt9MvtLJqZhAwD6JAIIAGCCAAIAmCCAAAAmCCAAgAkCCABgggACAJgggAAAJgggAIAJAggAYIIAAgCYIIAAACbcpwcC/8/PYFE/HnjgAeeam2++2de+pk+f7lzjZ7Con0GufgaL+hkQKvkb+NnV1eVrX8mQnp6etH21tbUlbV/9HVdAAAATBBAAwAQBBAAwQQABAEwQQAAAEwQQAMAEAQQAMEEAAQBMEEAAABMEEADABAEEADBBAAEATAQ8z/Osm/hfkUhEoVDIug30IQcOHHCu8Tt8cuLEic41Q4YMca5pbm52rgH6m3A4rOzs7F7XcwUEADBBAAEATBBAAAATBBAAwAQBBAAwQQABAEwQQAAAEwQQAMAEAQQAMEEAAQBMEEAAABMEEADAxGDrBtB/+Rn4eaHBhL2JRqPONX/4wx+cayQpJcX9dzI/g0X9DDA9e/asc017e7tzDZAsXAEBAEwQQAAAE04BVFFRoenTpysrK0ujRo3SokWLVFNTE7PNrFmzFAgEYpaVK1fGtWkAQP/nFEBVVVUqLS3Vnj179N5776mzs1Nz5sw572/gy5cv18mTJ7uX9evXx7VpAED/53QTws6dO2M+3rx5s0aNGqX9+/dr5syZ3Y9nZmYqLy8vPh0CAAakb/UcUDgcliTl5OTEPP7aa69pxIgRmjRpksrLy9XS0tLr52hvb1ckEolZAAADn+/bsKPRqFavXq2bbrpJkyZN6n787rvv1tixY1VQUKCDBw/q0UcfVU1Njd5+++0eP09FRYWeeuopv20AAPop3wFUWlqqQ4cO6aOPPop5fMWKFd3/njx5svLz8zV79mwdPXpU48ePP+/zlJeXq6ysrPvjSCSiwsJCv20BAPoJXwG0atUq7dixQ7t379bo0aMvuG1xcbEk6ciRIz0GUDAYVDAY9NMGAKAfcwogz/P04IMPauvWraqsrFRRUdFFaw4cOCBJys/P99UgAGBgcgqg0tJSbdmyRdu3b1dWVpbq6uokSaFQSBkZGTp69Ki2bNmiH/zgBxo+fLgOHjyoNWvWaObMmZoyZUpCvgAAQP/kFECbNm2SdO7Fpv/rlVde0bJly5SWlqb3339fGzZsUHNzswoLC7V48WI9/vjjcWsYADAwOP8J7kIKCwtVVVX1rRoCAFweAt7FUiXJIpGIQqGQdRvoQ3Jzc51r6uvrE9BJzzIyMpxrWltbE9AJ0LeEw+ELTsBnGCkAwAQBBAAwQQABAEwQQAAAEwQQAMAEAQQAMEEAAQBMEEAAABMEEADABAEEADBBAAEATBBAAAATvt+SG/AzhDMajTrX+BksOnToUOcaSWpqanKuycnJca758ssvnWuysrKcaxobG51rgGThCggAYIIAAgCYIIAAACYIIACACQIIAGCCAAIAmCCAAAAmCCAAgAkCCABgggACAJgggAAAJvrcLDjP86xbwCXy871K1vc3meeRn/l2fvCzgf7mYudsnwsghif2H21tbdYt9Kq5uTlp+zp58mRS9uNnUCpgqbGxUaFQqNf1Aa+P/VoVjUZ14sQJZWVlKRAIxKyLRCIqLCzU8ePHlZ2dbdShPY7DORyHczgO53AczukLx8HzPDU2NqqgoEApKb0/09PnroBSUlI0evToC26TnZ19WZ9gX+M4nMNxOIfjcA7H4Rzr43ChK5+vcRMCAMAEAQQAMNGvAigYDGrdunUKBoPWrZjiOJzDcTiH43AOx+Gc/nQc+txNCACAy0O/ugICAAwcBBAAwAQBBAAwQQABAEz0mwDauHGjrrrqKqWnp6u4uFgff/yxdUtJ9+STTyoQCMQsEydOtG4r4Xbv3q0FCxaooKBAgUBA27Zti1nveZ7Wrl2r/Px8ZWRkqKSkRIcPH7ZpNoEudhyWLVt23vkxb948m2YTpKKiQtOnT1dWVpZGjRqlRYsWqaamJmabtrY2lZaWavjw4Ro6dKgWL16s+vp6o44T41KOw6xZs847H1auXGnUcc/6RQC9+eabKisr07p16/TJJ59o6tSpmjt3rk6dOmXdWtJdf/31OnnyZPfy0UcfWbeUcM3NzZo6dao2btzY4/r169frhRde0EsvvaS9e/dqyJAhmjt3bp+eVefHxY6DJM2bNy/m/Hj99deT2GHiVVVVqbS0VHv27NF7772nzs5OzZkzJ2b235o1a/TOO+/orbfeUlVVlU6cOKE77rjDsOv4u5TjIEnLly+POR/Wr19v1HEvvH7gxhtv9EpLS7s/7urq8goKCryKigrDrpJv3bp13tSpU63bMCXJ27p1a/fH0WjUy8vL85599tnux86cOeMFg0Hv9ddfN+gwOb55HDzP85YuXeotXLjQpB8rp06d8iR5VVVVnued+96npqZ6b731Vvc2n332mSfJq66utmoz4b55HDzP82699Vbvxz/+sV1Tl6DPXwF1dHRo//79Kikp6X4sJSVFJSUlqq6uNuzMxuHDh1VQUKBx48bpnnvu0bFjx6xbMlVbW6u6urqY8yMUCqm4uPiyPD8qKys1atQoTZgwQffff78aGhqsW0qocDgsScrJyZEk7d+/X52dnTHnw8SJEzVmzJgBfT588zh87bXXXtOIESM0adIklZeXq6WlxaK9XvW5YaTfdPr0aXV1dSk3Nzfm8dzcXH3++edGXdkoLi7W5s2bNWHCBJ08eVJPPfWUbrnlFh06dEhZWVnW7Zmoq6uTpB7Pj6/XXS7mzZunO+64Q0VFRTp69Kgee+wxzZ8/X9XV1Ro0aJB1e3EXjUa1evVq3XTTTZo0aZKkc+dDWlqahg0bFrPtQD4fejoOknT33Xdr7NixKigo0MGDB/Xoo4+qpqZGb7/9tmG3sfp8AOG/5s+f3/3vKVOmqLi4WGPHjtWf//xn3XfffYadoS+48847u/89efJkTZkyRePHj1dlZaVmz55t2FlilJaW6tChQ5fF86AX0ttxWLFiRfe/J0+erPz8fM2ePVtHjx7V+PHjk91mj/r8n+BGjBihQYMGnXcXS319vfLy8oy66huGDRuma6+9VkeOHLFuxczX5wDnx/nGjRunESNGDMjzY9WqVdqxY4c+/PDDmLdvycvLU0dHh86cOROz/UA9H3o7Dj0pLi6WpD51PvT5AEpLS9O0adO0a9eu7sei0ah27dqlGTNmGHZmr6mpSUePHlV+fr51K2aKioqUl5cXc35EIhHt3bv3sj8/vvjiCzU0NAyo88PzPK1atUpbt27VBx98oKKiopj106ZNU2pqasz5UFNTo2PHjg2o8+Fix6EnBw4ckKS+dT5Y3wVxKd544w0vGAx6mzdv9v75z396K1as8IYNG+bV1dVZt5ZUP/nJT7zKykqvtrbW+/vf/+6VlJR4I0aM8E6dOmXdWkI1NjZ6n376qffpp596krznnnvO+/TTT71///vfnud53q9+9Stv2LBh3vbt272DBw96Cxcu9IqKirzW1lbjzuPrQsehsbHRe+ihh7zq6mqvtrbWe//9973vfve73jXXXOO1tbVZtx43999/vxcKhbzKykrv5MmT3UtLS0v3NitXrvTGjBnjffDBB96+ffu8GTNmeDNmzDDsOv4udhyOHDni/fznP/f27dvn1dbWetu3b/fGjRvnzZw507jzWP0igDzP81588UVvzJgxXlpamnfjjTd6e/bssW4p6ZYsWeLl5+d7aWlp3pVXXuktWbLEO3LkiHVbCffhhx96ks5bli5d6nneuVuxn3jiCS83N9cLBoPe7NmzvZqaGtumE+BCx6GlpcWbM2eON3LkSC81NdUbO3ast3z58gH3S1pPX78k75VXXuneprW11XvggQe8K664wsvMzPRuv/127+TJk3ZNJ8DFjsOxY8e8mTNnejk5OV4wGPSuvvpq7+GHH/bC4bBt49/A2zEAAEz0+eeAAAADEwEEADBBAAEATBBAAAATBBAAwAQBBAAwQQABAEwQQAAAEwQQAMAEAQQAMEEAAQBMEEAAABP/Bwx+REbmcuw/AAAAAElFTkSuQmCC",
      "text/plain": [
       "<Figure size 640x480 with 1 Axes>"
      ]
     },
     "metadata": {},
     "output_type": "display_data"
    }
   ],
   "source": [
    "model = mlflow.pyfunc.load_model(model_uri=f\"models:/{MODEL_NAME}/{latest_model_version}\")\n",
    "\n",
    "# Base64 example\n",
    "base = DIGIT_BASE64\n",
    "numpy_image = base64_to_numpy(base)\n",
    "# Image of the base64 example\n",
    "plt.imshow(numpy_image.squeeze(), cmap= 'gray') \n",
    "\n",
    "base_input = pd.DataFrame({\"digit\": [base]})\n",
    "# Prediction of base64\n",
    "predictions = model.predict(base_input)\n",
    "\n",
    "logger.info(f\"Predicted class: {predictions}\")"
   ]
  },
  {
   "cell_type": "code",
   "execution_count": 15,
   "id": "5164c5ec",
   "metadata": {},
   "outputs": [
    {
     "name": "stderr",
     "output_type": "stream",
     "text": [
<<<<<<< HEAD
      "2025-08-11 16:28:00 - INFO - ⏱️ Total execution time: 0m 30.60s\n",
      "2025-08-11 16:28:00 - INFO - ✅ Notebook execution completed successfully.\n"
=======
      "2025-08-09 21:39:54 - INFO - ⏱️ Total execution time: 4m 34.55s\n",
      "2025-08-09 21:39:54 - INFO - ✅ Notebook execution completed successfully.\n"
>>>>>>> da9d155c
     ]
    }
   ],
   "source": [
    "end_time: float = time.time()\n",
    "elapsed_time: float = end_time - start_time\n",
    "elapsed_minutes: int = int(elapsed_time // 60)\n",
    "elapsed_seconds: float = elapsed_time % 60\n",
    "\n",
    "logger.info(f\"⏱️ Total execution time: {elapsed_minutes}m {elapsed_seconds:.2f}s\")\n",
    "logger.info(\"✅ Notebook execution completed successfully.\")"
   ]
  },
  {
   "cell_type": "markdown",
   "id": "3c014fa3",
   "metadata": {},
   "source": [
    "Built with ❤️ using [**Z by HP AI Studio**](https://zdocs.datascience.hp.com/docs/aistudio/overview)."
   ]
  }
 ],
 "metadata": {
  "kernelspec": {
   "display_name": "Python [conda env:base] *",
   "language": "python",
   "name": "conda-base-py"
  },
  "language_info": {
   "codemirror_mode": {
    "name": "ipython",
    "version": 3
   },
   "file_extension": ".py",
   "mimetype": "text/x-python",
   "name": "python",
   "nbconvert_exporter": "python",
   "pygments_lexer": "ipython3",
   "version": "3.12.7"
  }
 },
 "nbformat": 4,
 "nbformat_minor": 5
}<|MERGE_RESOLUTION|>--- conflicted
+++ resolved
@@ -86,11 +86,7 @@
      "name": "stderr",
      "output_type": "stream",
      "text": [
-<<<<<<< HEAD
       "2025-08-11 16:27:30 - INFO - Notebook execution started.\n"
-=======
-      "2025-08-09 21:35:19 - INFO - Notebook execution started.\n"
->>>>>>> da9d155c
      ]
     }
    ],
@@ -136,21 +132,13 @@
      "name": "stderr",
      "output_type": "stream",
      "text": [
-<<<<<<< HEAD
+
       "2025-08-11 16:27:30.869701: I tensorflow/core/util/port.cc:153] oneDNN custom operations are on. You may see slightly different numerical results due to floating-point round-off errors from different computation orders. To turn them off, set the environment variable `TF_ENABLE_ONEDNN_OPTS=0`.\n",
       "2025-08-11 16:27:30.883627: E external/local_xla/xla/stream_executor/cuda/cuda_fft.cc:477] Unable to register cuFFT factory: Attempting to register factory for plugin cuFFT when one has already been registered\n",
       "WARNING: All log messages before absl::InitializeLog() is called are written to STDERR\n",
       "E0000 00:00:1754929650.900107    1368 cuda_dnn.cc:8310] Unable to register cuDNN factory: Attempting to register factory for plugin cuDNN when one has already been registered\n",
       "E0000 00:00:1754929650.904986    1368 cuda_blas.cc:1418] Unable to register cuBLAS factory: Attempting to register factory for plugin cuBLAS when one has already been registered\n",
       "2025-08-11 16:27:30.921812: I tensorflow/core/platform/cpu_feature_guard.cc:210] This TensorFlow binary is optimized to use available CPU instructions in performance-critical operations.\n",
-=======
-      "2025-08-09 21:35:32.167434: I tensorflow/core/util/port.cc:153] oneDNN custom operations are on. You may see slightly different numerical results due to floating-point round-off errors from different computation orders. To turn them off, set the environment variable `TF_ENABLE_ONEDNN_OPTS=0`.\n",
-      "2025-08-09 21:35:32.416129: E external/local_xla/xla/stream_executor/cuda/cuda_fft.cc:477] Unable to register cuFFT factory: Attempting to register factory for plugin cuFFT when one has already been registered\n",
-      "WARNING: All log messages before absl::InitializeLog() is called are written to STDERR\n",
-      "E0000 00:00:1754775332.608177    3059 cuda_dnn.cc:8310] Unable to register cuDNN factory: Attempting to register factory for plugin cuDNN when one has already been registered\n",
-      "E0000 00:00:1754775332.645573    3059 cuda_blas.cc:1418] Unable to register cuBLAS factory: Attempting to register factory for plugin cuBLAS when one has already been registered\n",
-      "2025-08-09 21:35:32.880191: I tensorflow/core/platform/cpu_feature_guard.cc:210] This TensorFlow binary is optimized to use available CPU instructions in performance-critical operations.\n",
->>>>>>> da9d155c
       "To enable the following instructions: AVX2 AVX_VNNI FMA, in other operations, rebuild TensorFlow with the appropriate compiler flags.\n"
      ]
     }
@@ -231,11 +219,7 @@
      "name": "stderr",
      "output_type": "stream",
      "text": [
-<<<<<<< HEAD
       "2025-08-11 16:27:34 - INFO - ✅ Configuration loaded successfully\n"
-=======
-      "2025-08-09 21:35:56 - INFO - ✅ Configuration loaded successfully\n"
->>>>>>> da9d155c
      ]
     }
    ],
@@ -396,11 +380,9 @@
      "name": "stderr",
      "output_type": "stream",
      "text": [
-<<<<<<< HEAD
+
       "I0000 00:00:1754929654.700868    1368 gpu_device.cc:2022] Created device /job:localhost/replica:0/task:0/device:GPU:0 with 1052 MB memory:  -> device: 0, name: NVIDIA RTX 5000 Ada Generation Laptop GPU, pci bus id: 0000:01:00.0, compute capability: 8.9\n"
-=======
-      "I0000 00:00:1754775358.811897    3059 gpu_device.cc:2022] Created device /job:localhost/replica:0/task:0/device:GPU:0 with 1768 MB memory:  -> device: 0, name: NVIDIA RTX A500 Laptop GPU, pci bus id: 0000:01:00.0, compute capability: 8.6\n"
->>>>>>> da9d155c
+
      ]
     },
     {
@@ -415,19 +397,13 @@
      "output_type": "stream",
      "text": [
       "WARNING: All log messages before absl::InitializeLog() is called are written to STDERR\n",
-<<<<<<< HEAD
+
       "I0000 00:00:1754929656.486308    1519 service.cc:148] XLA service 0x7dfbfc0041a0 initialized for platform CUDA (this does not guarantee that XLA will be used). Devices:\n",
       "I0000 00:00:1754929656.486345    1519 service.cc:156]   StreamExecutor device (0): NVIDIA RTX 5000 Ada Generation Laptop GPU, Compute Capability 8.9\n",
       "2025-08-11 16:27:36.513776: I tensorflow/compiler/mlir/tensorflow/utils/dump_mlir_util.cc:268] disabling MLIR crash reproducer, set env var `MLIR_CRASH_REPRODUCER_DIRECTORY` to enable.\n",
       "I0000 00:00:1754929656.600971    1519 cuda_dnn.cc:529] Loaded cuDNN version 90300\n",
       "2025-08-11 16:27:37.022285: I external/local_xla/xla/stream_executor/cuda/cuda_asm_compiler.cc:397] ptxas warning : Registers are spilled to local memory in function 'gemm_fusion_dot_200', 4 bytes spill stores, 4 bytes spill loads\n",
-=======
-      "I0000 00:00:1754775364.910827    3144 service.cc:148] XLA service 0x71f3f4004f40 initialized for platform CUDA (this does not guarantee that XLA will be used). Devices:\n",
-      "I0000 00:00:1754775364.911262    3144 service.cc:156]   StreamExecutor device (0): NVIDIA RTX A500 Laptop GPU, Compute Capability 8.6\n",
-      "2025-08-09 21:36:04.970635: I tensorflow/compiler/mlir/tensorflow/utils/dump_mlir_util.cc:268] disabling MLIR crash reproducer, set env var `MLIR_CRASH_REPRODUCER_DIRECTORY` to enable.\n",
-      "I0000 00:00:1754775365.324313    3144 cuda_dnn.cc:529] Loaded cuDNN version 90300\n",
-      "2025-08-09 21:36:06.982343: I external/local_xla/xla/stream_executor/cuda/cuda_asm_compiler.cc:397] ptxas warning : Registers are spilled to local memory in function 'gemm_fusion_dot_200', 4 bytes spill stores, 4 bytes spill loads\n",
->>>>>>> da9d155c
+
       "\n"
      ]
     },
@@ -435,29 +411,25 @@
      "name": "stdout",
      "output_type": "stream",
      "text": [
-<<<<<<< HEAD
+
       "\u001b[1m  50/1875\u001b[0m \u001b[37m━━━━━━━━━━━━━━━━━━━━\u001b[0m \u001b[1m5s\u001b[0m 3ms/step - accuracy: 0.5128 - loss: 1.4719"
-=======
-      "\u001b[1m   7/1875\u001b[0m \u001b[37m━━━━━━━━━━━━━━━━━━━━\u001b[0m \u001b[1m34s\u001b[0m 18ms/step - accuracy: 0.2337 - loss: 2.2057"
->>>>>>> da9d155c
-     ]
-    },
-    {
-     "name": "stderr",
-     "output_type": "stream",
-     "text": [
-<<<<<<< HEAD
+
+     ]
+    },
+    {
+     "name": "stderr",
+     "output_type": "stream",
+     "text": [
+
       "I0000 00:00:1754929657.951038    1519 device_compiler.h:188] Compiled cluster using XLA!  This line is logged at most once for the lifetime of the process.\n"
-=======
-      "I0000 00:00:1754775372.693754    3144 device_compiler.h:188] Compiled cluster using XLA!  This line is logged at most once for the lifetime of the process.\n"
->>>>>>> da9d155c
+
      ]
     },
     {
      "name": "stdout",
      "output_type": "stream",
      "text": [
-<<<<<<< HEAD
+
       "\u001b[1m1875/1875\u001b[0m \u001b[32m━━━━━━━━━━━━━━━━━━━━\u001b[0m\u001b[37m\u001b[0m \u001b[1m8s\u001b[0m 3ms/step - accuracy: 0.9090 - loss: 0.2926 - val_accuracy: 0.9807 - val_loss: 0.0586\n",
       "Epoch 2/4\n",
       "\u001b[1m1875/1875\u001b[0m \u001b[32m━━━━━━━━━━━━━━━━━━━━\u001b[0m\u001b[37m\u001b[0m \u001b[1m4s\u001b[0m 2ms/step - accuracy: 0.9831 - loss: 0.0540 - val_accuracy: 0.9869 - val_loss: 0.0403\n",
@@ -465,25 +437,15 @@
       "\u001b[1m1875/1875\u001b[0m \u001b[32m━━━━━━━━━━━━━━━━━━━━\u001b[0m\u001b[37m\u001b[0m \u001b[1m5s\u001b[0m 3ms/step - accuracy: 0.9913 - loss: 0.0292 - val_accuracy: 0.9877 - val_loss: 0.0396\n",
       "Epoch 4/4\n",
       "\u001b[1m1875/1875\u001b[0m \u001b[32m━━━━━━━━━━━━━━━━━━━━\u001b[0m\u001b[37m\u001b[0m \u001b[1m5s\u001b[0m 3ms/step - accuracy: 0.9936 - loss: 0.0213 - val_accuracy: 0.9856 - val_loss: 0.0457\n"
-=======
-      "\u001b[1m1875/1875\u001b[0m \u001b[32m━━━━━━━━━━━━━━━━━━━━\u001b[0m\u001b[37m\u001b[0m \u001b[1m66s\u001b[0m 30ms/step - accuracy: 0.9120 - loss: 0.2908 - val_accuracy: 0.9821 - val_loss: 0.0561\n",
-      "Epoch 2/4\n",
-      "\u001b[1m1875/1875\u001b[0m \u001b[32m━━━━━━━━━━━━━━━━━━━━\u001b[0m\u001b[37m\u001b[0m \u001b[1m40s\u001b[0m 21ms/step - accuracy: 0.9852 - loss: 0.0481 - val_accuracy: 0.9856 - val_loss: 0.0436\n",
-      "Epoch 3/4\n",
-      "\u001b[1m1875/1875\u001b[0m \u001b[32m━━━━━━━━━━━━━━━━━━━━\u001b[0m\u001b[37m\u001b[0m \u001b[1m51s\u001b[0m 27ms/step - accuracy: 0.9905 - loss: 0.0307 - val_accuracy: 0.9860 - val_loss: 0.0391\n",
-      "Epoch 4/4\n",
-      "\u001b[1m1875/1875\u001b[0m \u001b[32m━━━━━━━━━━━━━━━━━━━━\u001b[0m\u001b[37m\u001b[0m \u001b[1m42s\u001b[0m 22ms/step - accuracy: 0.9942 - loss: 0.0190 - val_accuracy: 0.9875 - val_loss: 0.0421\n"
->>>>>>> da9d155c
+
      ]
     },
     {
      "data": {
       "text/plain": [
-<<<<<<< HEAD
+
        "<keras.src.callbacks.history.History at 0x7dff90693680>"
-=======
-       "<keras.src.callbacks.history.History at 0x71f59c95fb60>"
->>>>>>> da9d155c
+
       ]
      },
      "execution_count": 10,
@@ -564,7 +526,7 @@
      "name": "stderr",
      "output_type": "stream",
      "text": [
-<<<<<<< HEAD
+
       "2025-08-11 16:27:57 - INFO - 🚀 Starting the experiment: MNIST with TensorFlow\n",
       "2025/08/11 16:27:57 INFO mlflow.tracking.fluent: Experiment with name 'MNIST with TensorFlow' does not exist. Creating a new experiment.\n",
       "2025-08-11 16:27:57 - INFO - 📁 Run's Artifact URI: /phoenix/mlflow/995161365037242439/1f42bfac855e4f94804b8c76de317eef/artifacts\n",
@@ -600,45 +562,15 @@
       "✅ Direct conversion successful!\n",
       "Model saved to ONNX: keras_converted.onnx\n",
       "✅ ONNX model saved to: keras_converted.onnx\n"
-=======
-      "2025-08-09 21:39:22 - INFO - 🚀 Starting the experiment: MNIST with TensorFlow\n",
-      "2025-08-09 21:39:24 - INFO - 📁 Run's Artifact URI: /phoenix/mlflow/999571145261950321/e5e14e4bbbfe4ec4ba0a616294364ded/artifacts\n",
-      "2025-08-09 21:39:27 - INFO - 📊 Test accuracy: 0.9875\n",
-      "2025-08-09 21:39:27 - INFO - ✅ Demo folder added to artifacts: ../demo\n",
-      "2025-08-09 21:39:30 - INFO - 🔧 Generating ONNX model(s) for specified models...\n",
-      "2025-08-09 21:39:30 - INFO - 🔄 Converting tensorflow model (from memory) -> keras_mnist_onnx.onnx\n",
-      "2025-08-09 21:39:30 - INFO - 🔍 Model identified as: tensorflow\n",
-      "2025-08-09 21:39:31 - INFO - 🔄 Converting loaded TensorFlow/Keras model...\n",
-      "2025-08-09 21:39:31 - INFO - Converting model with input shape: (1, 28, 28, 1)\n",
-      "2025-08-09 21:39:31 - INFO - Trying direct Keras model conversion...\n",
-      "I0000 00:00:1754775572.074153    3059 devices.cc:67] Number of eligible GPUs (core count >= 8, compute capability >= 0.0): 1\n",
-      "I0000 00:00:1754775572.074812    3059 single_machine.cc:361] Starting new session\n",
-      "I0000 00:00:1754775572.102922    3059 gpu_device.cc:2022] Created device /job:localhost/replica:0/task:0/device:GPU:0 with 1768 MB memory:  -> device: 0, name: NVIDIA RTX A500 Laptop GPU, pci bus id: 0000:01:00.0, compute capability: 8.6\n",
-      "I0000 00:00:1754775572.294248    3059 gpu_device.cc:2022] Created device /job:localhost/replica:0/task:0/device:GPU:0 with 1768 MB memory:  -> device: 0, name: NVIDIA RTX A500 Laptop GPU, pci bus id: 0000:01:00.0, compute capability: 8.6\n",
-      "I0000 00:00:1754775572.362074    3059 devices.cc:67] Number of eligible GPUs (core count >= 8, compute capability >= 0.0): 1\n",
-      "I0000 00:00:1754775572.362798    3059 single_machine.cc:361] Starting new session\n",
-      "I0000 00:00:1754775572.364587    3059 gpu_device.cc:2022] Created device /job:localhost/replica:0/task:0/device:GPU:0 with 1768 MB memory:  -> device: 0, name: NVIDIA RTX A500 Laptop GPU, pci bus id: 0000:01:00.0, compute capability: 8.6\n",
-      "2025-08-09 21:39:32 - INFO - ✅ Direct conversion successful!\n",
-      "2025-08-09 21:39:32 - INFO - Model saved to ONNX: keras_mnist_onnx.onnx\n",
-      "2025-08-09 21:39:32 - INFO - ✅ ONNX model saved to: keras_mnist_onnx.onnx\n",
-      "2025-08-09 21:39:32 - INFO - ✅ Converted keras_mnist_onnx: keras_mnist_onnx.onnx\n",
-      "2025-08-09 21:39:32 - INFO - 📦 Added ONNX artifact: onnx_model -> keras_mnist_onnx.onnx\n",
-      "2025-08-09 21:39:32 - INFO -   Creating individual model directories for artifacts...\n",
-      "2025-08-09 21:39:32 - INFO -   Copying ONNX models for 1 models: ['keras_mnist_onnx']\n",
-      "2025-08-09 21:39:32 - INFO - 📄 Model file already has correct name: keras_mnist_onnx.onnx\n",
-      "2025-08-09 21:39:32 - INFO - 📦 Added model file artifact: model_keras_mnist_onnx -> keras_mnist_onnx.onnx\n",
-      "2025-08-09 21:39:32 - INFO - ✅ Copied 1 model files!\n"
->>>>>>> da9d155c
+
      ]
     },
     {
      "data": {
       "application/vnd.jupyter.widget-view+json": {
-<<<<<<< HEAD
+
        "model_id": "0a1c70f2fe6b46e88959cbdb99cb64a4",
-=======
-       "model_id": "533a8bcedfc54c819734021e1b2d33ad",
->>>>>>> da9d155c
+
        "version_major": 2,
        "version_minor": 0
       },
@@ -652,11 +584,9 @@
     {
      "data": {
       "application/vnd.jupyter.widget-view+json": {
-<<<<<<< HEAD
+
        "model_id": "9c7fb6eacf4b421aab01e7c2b4e16031",
-=======
-       "model_id": "847d0e787a404645ab757c20d2aa215e",
->>>>>>> da9d155c
+
        "version_major": 2,
        "version_minor": 0
       },
@@ -670,11 +600,9 @@
     {
      "data": {
       "application/vnd.jupyter.widget-view+json": {
-<<<<<<< HEAD
+
        "model_id": "7852d5f6f9a44cdfbcba521b4545000b",
-=======
-       "model_id": "87aea96dcb2b4d7ebdb4aeea139f73e1",
->>>>>>> da9d155c
+
        "version_major": 2,
        "version_minor": 0
       },
@@ -688,11 +616,9 @@
     {
      "data": {
       "application/vnd.jupyter.widget-view+json": {
-<<<<<<< HEAD
+
        "model_id": "b4bbb48d664a48419f6af038c168d49f",
-=======
-       "model_id": "b29596d2ad7f4a91860cf3b6c57c681d",
->>>>>>> da9d155c
+
        "version_major": 2,
        "version_minor": 0
       },
@@ -706,11 +632,9 @@
     {
      "data": {
       "application/vnd.jupyter.widget-view+json": {
-<<<<<<< HEAD
+
        "model_id": "99fb28e0b80f4b4ea41e1fe540802206",
-=======
-       "model_id": "c51fa8f1f05a4c9189807bdb6907ab57",
->>>>>>> da9d155c
+
        "version_major": 2,
        "version_minor": 0
       },
@@ -725,7 +649,7 @@
      "name": "stderr",
      "output_type": "stream",
      "text": [
-<<<<<<< HEAD
+
       "2025/08/11 16:27:59 WARNING mlflow.utils.requirements_utils: Detected one or more mismatches between the model's dependencies and the current Python environment:\n",
       " - streamlit (current: uninstalled, required: streamlit>=1.28.0)\n",
       "To fix the mismatches, call `mlflow.pyfunc.get_model_dependencies(model_uri)` to fetch the model's environment and install dependencies using the resulting environment file.\n",
@@ -733,17 +657,7 @@
       "Successfully registered model 'MNIST_Model'.\n",
       "Created version '1' of model 'MNIST_Model'.\n",
       "2025-08-11 16:27:59 - INFO - ✅ Model registered successfully with run ID: 1f42bfac855e4f94804b8c76de317eef\n"
-=======
-      "2025/08/09 21:39:36 WARNING mlflow.utils.requirements_utils: Detected one or more mismatches between the model's dependencies and the current Python environment:\n",
-      " - streamlit (current: uninstalled, required: streamlit>=1.28.0)\n",
-      "To fix the mismatches, call `mlflow.pyfunc.get_model_dependencies(model_uri)` to fetch the model's environment and install dependencies using the resulting environment file.\n",
-      "2025-08-09 21:39:41 - INFO - Model logged with artifacts: ['mnist_model', 'config', 'demo', 'onnx_model', 'model_keras_mnist_onnx']\n",
-      "2025-08-09 21:39:41 - INFO - ✅ Model logged with 1 model directories created!\n",
-      "2025-08-09 21:39:41 - INFO - ✅ Model and artifacts successfully registered in MLflow\n",
-      "Registered model 'MNIST_Model' already exists. Creating a new version of this model...\n",
-      "Created version '14' of model 'MNIST_Model'.\n",
-      "2025-08-09 21:39:43 - INFO - ✅ Model registered successfully with run ID: e5e14e4bbbfe4ec4ba0a616294364ded\n"
->>>>>>> da9d155c
+
      ]
     }
    ],
@@ -801,13 +715,10 @@
      "name": "stderr",
      "output_type": "stream",
      "text": [
-<<<<<<< HEAD
+
       "2025-08-11 16:27:59 - INFO - Latest Model Version: 1\n",
       "2025-08-11 16:27:59 - INFO - Model Signature: inputs: \n",
-=======
-      "2025-08-09 21:39:47 - INFO - Latest Model Version: 14\n",
-      "2025-08-09 21:39:47 - INFO - Model Signature: inputs: \n",
->>>>>>> da9d155c
+
       "  ['digit': string (required)]\n",
       "outputs: \n",
       "  ['prediction': long (required)]\n",
@@ -851,39 +762,30 @@
      "name": "stderr",
      "output_type": "stream",
      "text": [
-<<<<<<< HEAD
+
       "2025/08/11 16:27:59 WARNING mlflow.utils.requirements_utils: Detected one or more mismatches between the model's dependencies and the current Python environment:\n",
       " - streamlit (current: uninstalled, required: streamlit>=1.28.0)\n",
       "To fix the mismatches, call `mlflow.pyfunc.get_model_dependencies(model_uri)` to fetch the model's environment and install dependencies using the resulting environment file.\n",
       "2025-08-11 16:28:00 - INFO - ✅ Model and configuration loaded successfully\n"
-=======
-      "2025/08/09 21:39:49 WARNING mlflow.utils.requirements_utils: Detected one or more mismatches between the model's dependencies and the current Python environment:\n",
-      " - streamlit (current: uninstalled, required: streamlit>=1.28.0)\n",
-      "To fix the mismatches, call `mlflow.pyfunc.get_model_dependencies(model_uri)` to fetch the model's environment and install dependencies using the resulting environment file.\n",
-      "2025-08-09 21:39:51 - INFO - ✅ Model and configuration loaded successfully\n"
->>>>>>> da9d155c
+
      ]
     },
     {
      "name": "stdout",
      "output_type": "stream",
      "text": [
-<<<<<<< HEAD
+
       "\u001b[1m1/1\u001b[0m \u001b[32m━━━━━━━━━━━━━━━━━━━━\u001b[0m\u001b[37m\u001b[0m \u001b[1m0s\u001b[0m 331ms/step\n"
-=======
-      "\u001b[1m1/1\u001b[0m \u001b[32m━━━━━━━━━━━━━━━━━━━━\u001b[0m\u001b[37m\u001b[0m \u001b[1m1s\u001b[0m 1s/step\n"
->>>>>>> da9d155c
-     ]
-    },
-    {
-     "name": "stderr",
-     "output_type": "stream",
-     "text": [
-<<<<<<< HEAD
+
+     ]
+    },
+    {
+     "name": "stderr",
+     "output_type": "stream",
+     "text": [
+
       "2025-08-11 16:28:00 - INFO - Predicted class: [9]\n"
-=======
-      "2025-08-09 21:39:53 - INFO - Predicted class: [9]\n"
->>>>>>> da9d155c
+
      ]
     },
     {
@@ -923,13 +825,10 @@
      "name": "stderr",
      "output_type": "stream",
      "text": [
-<<<<<<< HEAD
+
       "2025-08-11 16:28:00 - INFO - ⏱️ Total execution time: 0m 30.60s\n",
       "2025-08-11 16:28:00 - INFO - ✅ Notebook execution completed successfully.\n"
-=======
-      "2025-08-09 21:39:54 - INFO - ⏱️ Total execution time: 4m 34.55s\n",
-      "2025-08-09 21:39:54 - INFO - ✅ Notebook execution completed successfully.\n"
->>>>>>> da9d155c
+
      ]
     }
    ],
