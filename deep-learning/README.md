--- conflicted
+++ resolved
@@ -49,9 +49,6 @@
 This experiment shows how to create a simple text generation, one character per time. This example uses a dataset of Shakespeare's texts.
 
 ## 3. Super Resolution
-<<<<<<< HEAD
-This is a Computer Vision experiment that uses convolutional networks for image transformation - more specifically improving the resolution of an image.
-=======
 This is a Computer Vision experiment that uses convolutional networks for image transformation - more specifically improving the resolution of an image. This experiment requires the DIV2K dataset to run, that should be downloaded from s3://dsp-demo-bucket/div2k-data into an assset called DIV2K.
 
 
@@ -59,11 +56,4 @@
 
 - Issues: Open a new issue in our [**AI-Blueprints GitHub repo**](https://github.com/HPInc/AI-Blueprints).
 
-- Docs: Refer to the **[AI Studio Documentation](https://zdocs.datascience.hp.com/docs/aistudio/overview)** for detailed guidance and troubleshooting. 
-
-- Community: Join the [**HP AI Creator Community**](https://community.datascience.hp.com/) for questions and help.
-
----
-
-> Built with ❤️ using [**HP AI Studio**](https://www.hp.com/us-en/workstations/ai-studio.html).
->>>>>>> 7b96118b
+- Docs: Refer to the **[AI Studio Documentation](https://zdocs.datascience.hp.com/docs/aistudio/overview)** for detailed guidance and troubleshooting. 