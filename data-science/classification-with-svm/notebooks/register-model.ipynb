--- conflicted
+++ resolved
@@ -36,7 +36,7 @@
   },
   {
    "cell_type": "code",
-   "execution_count": 14,
+   "execution_count": 1,
    "metadata": {
     "id": "CU61fYH9jT1c"
    },
@@ -78,7 +78,7 @@
   },
   {
    "cell_type": "code",
-   "execution_count": 15,
+   "execution_count": 2,
    "metadata": {},
    "outputs": [],
    "source": [
@@ -88,7 +88,7 @@
   },
   {
    "cell_type": "code",
-   "execution_count": 16,
+   "execution_count": 3,
    "metadata": {},
    "outputs": [],
    "source": [
@@ -115,7 +115,7 @@
   },
   {
    "cell_type": "code",
-   "execution_count": 17,
+   "execution_count": 4,
    "metadata": {},
    "outputs": [],
    "source": [
@@ -132,18 +132,14 @@
   },
   {
    "cell_type": "code",
-   "execution_count": 18,
+   "execution_count": 5,
    "metadata": {},
    "outputs": [
     {
      "name": "stderr",
      "output_type": "stream",
      "text": [
-<<<<<<< HEAD
-      "2025-08-04 13:55:03 - INFO - Notebook execution started.\n"
-=======
       "2025-08-01 19:05:28 - INFO - Notebook execution started.\n"
->>>>>>> ba63b53f
      ]
     }
    ],
@@ -162,7 +158,7 @@
   },
   {
    "cell_type": "code",
-   "execution_count": 19,
+   "execution_count": 6,
    "metadata": {
     "id": "vXvWqBc9joj-"
    },
@@ -204,7 +200,7 @@
   },
   {
    "cell_type": "code",
-   "execution_count": 20,
+   "execution_count": 7,
    "metadata": {
     "colab": {
      "base_uri": "https://localhost:8080/",
@@ -349,7 +345,7 @@
        "9           4.9          3.1           1.5          0.1  Iris-setosa"
       ]
      },
-     "execution_count": 20,
+     "execution_count": 7,
      "metadata": {},
      "output_type": "execute_result"
     }
@@ -361,7 +357,7 @@
   },
   {
    "cell_type": "code",
-   "execution_count": 21,
+   "execution_count": 8,
    "metadata": {
     "colab": {
      "base_uri": "https://localhost:8080/"
@@ -374,11 +370,7 @@
      "name": "stderr",
      "output_type": "stream",
      "text": [
-<<<<<<< HEAD
-      "2025-08-04 13:55:03 - INFO - x shape: (150, 4) | y shape: (150,) \n"
-=======
       "2025-08-01 19:05:29 - INFO - x shape: (150, 4) | y shape: (150,) \n"
->>>>>>> ba63b53f
      ]
     }
    ],
@@ -399,7 +391,7 @@
   },
   {
    "cell_type": "code",
-   "execution_count": 22,
+   "execution_count": 9,
    "metadata": {},
    "outputs": [],
    "source": [
@@ -511,19 +503,13 @@
   },
   {
    "cell_type": "code",
-   "execution_count": 23,
+   "execution_count": 10,
    "metadata": {},
    "outputs": [
     {
      "name": "stderr",
      "output_type": "stream",
      "text": [
-<<<<<<< HEAD
-      "2025-08-04 13:55:03 - INFO - Starting the experiment: Iris_Flower_Experiment\n",
-      "Registered model 'Iris_Flower_Model' already exists. Creating a new version of this model...\n",
-      "Created version '2' of model 'Iris_Flower_Model'.\n",
-      "2025-08-04 13:55:04 - INFO - Registered the model: Iris_Flower_Model\n"
-=======
       "2025-08-01 19:05:30 - INFO - Starting the experiment: Iris_Flower_Experiment\n",
       "2025-08-01 19:05:30 - INFO - ✅ Demo folder added to artifacts: ../demo\n",
       "2025-08-01 19:05:30 - INFO - ✅ Config file added to artifacts: ../configs/config.yaml\n"
@@ -564,7 +550,6 @@
       "Registered model 'Iris_Flower_Model' already exists. Creating a new version of this model...\n",
       "Created version '2' of model 'Iris_Flower_Model'.\n",
       "2025-08-01 19:05:34 - INFO - Registered the model: Iris_Flower_Model\n"
->>>>>>> ba63b53f
      ]
     }
    ],
@@ -598,20 +583,15 @@
   },
   {
    "cell_type": "code",
-   "execution_count": 24,
+   "execution_count": 11,
    "metadata": {},
    "outputs": [
     {
      "name": "stderr",
      "output_type": "stream",
      "text": [
-<<<<<<< HEAD
-      "2025-08-04 13:55:04 - INFO - Latest Model Version: 2\n",
-      "2025-08-04 13:55:04 - INFO - Model Signature: inputs: \n",
-=======
       "2025-08-01 19:05:34 - INFO - Latest Model Version: 2\n",
       "2025-08-01 19:05:34 - INFO - Model Signature: inputs: \n",
->>>>>>> ba63b53f
       "  ['sepal-length': double (required), 'sepal-width': double (required), 'petal-length': double (required), 'petal-width': double (required)]\n",
       "outputs: \n",
       "  ['class': string (required)]\n",
@@ -646,18 +626,14 @@
   },
   {
    "cell_type": "code",
-   "execution_count": 25,
+   "execution_count": 12,
    "metadata": {},
    "outputs": [
     {
      "name": "stderr",
      "output_type": "stream",
      "text": [
-<<<<<<< HEAD
-      "2025-08-04 13:55:05 - INFO - ['Iris-setosa']\n"
-=======
       "2025-08-01 19:05:35 - INFO - ['Iris-setosa']\n"
->>>>>>> ba63b53f
      ]
     }
    ],
@@ -676,20 +652,15 @@
   },
   {
    "cell_type": "code",
-   "execution_count": 26,
+   "execution_count": 13,
    "metadata": {},
    "outputs": [
     {
      "name": "stderr",
      "output_type": "stream",
      "text": [
-<<<<<<< HEAD
-      "2025-08-04 13:55:05 - INFO - Total execution time: 0m 2.24s\n",
-      "2025-08-04 13:55:05 - INFO - Notebook execution completed successfully.\n"
-=======
       "2025-08-01 19:05:35 - INFO - Total execution time: 0m 6.92s\n",
       "2025-08-01 19:05:35 - INFO - Notebook execution completed successfully.\n"
->>>>>>> ba63b53f
      ]
     }
    ],
